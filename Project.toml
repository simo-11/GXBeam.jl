name = "GEBT"
uuid = "974624c9-1acb-4ad6-a627-8ac40fc27a3e"
authors = ["Taylor McDonnell <taylor.golden.mcdonnell@gmail.com> and contributors"]
version = "0.1.0"

[deps]
Arpack = "7d9fca2a-8960-54d3-9f78-7d1dccf2cb97"
FLOWMath = "6cb5d3fb-0fe8-4cc2-bd89-9fe0b19a99d3"
LinearAlgebra = "37e2e46d-f89d-539d-b4ee-838fcccc9c8e"
LinearMaps = "7a12625a-238d-50fd-b39a-03d52299707e"
NLsolve = "2774e3e8-f4cf-5e23-947b-6d7e65073b56"
OffsetArrays = "6fe1bfb0-de20-5000-8ca7-80f57d26f881"
SparseArrays = "2f01184e-e22b-5df5-ae63-d93ebab69eaf"
StaticArrays = "90137ffa-7385-5640-81b9-e52037218182"
WriteVTK = "64499a7a-5c06-52f2-abe2-ccb03c286192"

[compat]
<<<<<<< HEAD
Arpack = "0.4"
=======
LinearMaps = "2.6"
>>>>>>> c9b54ca0
julia = "1"

[extras]
Test = "8dfed614-e22c-5e08-85e1-65c5234f0b40"

[targets]
test = ["Test"]<|MERGE_RESOLUTION|>--- conflicted
+++ resolved
@@ -15,11 +15,8 @@
 WriteVTK = "64499a7a-5c06-52f2-abe2-ccb03c286192"
 
 [compat]
-<<<<<<< HEAD
 Arpack = "0.4"
-=======
 LinearMaps = "2.6"
->>>>>>> c9b54ca0
 julia = "1"
 
 [extras]
