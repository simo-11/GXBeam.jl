--- conflicted
+++ resolved
@@ -70,8 +70,6 @@
     
     return rotation_parameter_scaling_θ(rotation_parameter_scaling(θ), θ)
 end
-<<<<<<< HEAD
-=======
 
 @inline function rotation_parameter_scaling_θ(scaling, θ)
     
@@ -96,27 +94,14 @@
 @inline function get_C(θ)
 
     scaling = rotation_parameter_scaling(θ)
->>>>>>> 8565110b
-
-@inline function rotation_parameter_scaling_θ(scaling, θ)
-    
-    return ifelse(isone(scaling), zero(θ), (1 - scaling)*θ/(θ'*θ))
-end
-
-@inline function rotation_parameter_scaling_θ_θ(θ)
-    
-    return rotation_parameter_scaling_θ_θ(rotation_parameter_scaling(θ), θ)
-end
-
-@inline function rotation_parameter_scaling_θ_θ(scaling, θ)
-    
-    return ifelse(isone(scaling), (@SMatrix zeros(eltype(θ),3,3)), (1 - scaling)/(θ'*θ)*(I - 3*θ*θ'/(θ'*θ)))
-end
-        
-"""
-<<<<<<< HEAD
-    get_C(θ)
-=======
+    scaling_θ = rotation_parameter_scaling_θ(scaling, θ)
+
+    c = scaling*θ
+
+    return wiener_milenkovic(c)
+end
+
+"""
     get_C_θ([C, ] θ)
 
 Calculate the derivative of the Wiener-Milenkovic transformation matrix `C` with
@@ -167,81 +152,7 @@
 end
 
 """
-    get_C_t([C, ] θ, θ_t)
->>>>>>> 8565110b
-
-Returns the transformation matrix `C` given the three angular parameters in `θ`.
-"""
-@inline function get_C(θ)
-
-    scaling = rotation_parameter_scaling(θ)
-    scaling_θ = rotation_parameter_scaling_θ(scaling, θ)
-
-    c = scaling*θ
-<<<<<<< HEAD
-=======
-    c_t = scaling_θ'*θ_t*θ + scaling*θ_t
->>>>>>> 8565110b
-
-    return wiener_milenkovic(c)
-end
-
-"""
-<<<<<<< HEAD
-    get_C_θ([C, ] θ)
-
-Calculate the derivative of the Wiener-Milenkovic transformation matrix `C` with
-respect to each of the rotation parameters in `θ`.
-"""
-@inline get_C_θ(c) = get_C_θ(get_C(c), c)
-
-@inline function get_C_θ(C, θ)
-
-    scaling = rotation_parameter_scaling(θ)
-    scaling_θ = rotation_parameter_scaling_θ(scaling, θ)
-
-    c = scaling*θ
-    c_θ = scaling_θ*θ' + scaling*I3
-
-    c0 = 2 - c'*c/8
-    c0_c = -c/4
-
-    tmp = 1/(4-c0)^2
-    tmp_c = 2/(4-c0)^3*c0_c
-
-    C_c1 = tmp_c[1]*C/tmp + tmp*(@SMatrix [
-        2*c0*c0_c[1] + 2*c[1]    2*(c[2] + c0_c[1]*c[3]) 2*(c[3] - c0_c[1]*c[2]);
-         2*(c[2] - c0_c[1]*c[3])  2*c0*c0_c[1] - 2*c[1]   2*(c0_c[1]*c[1] + c0);
-         2*(c[3] + c0_c[1]*c[2]) -2*(c0_c[1]*c[1] + c0)   2*c0*c0_c[1] - 2*c[1]
-        ]
-    )
-
-    C_c2 = tmp_c[2]*C/tmp + tmp*(@SMatrix [
-        2*c0*c0_c[2] - 2*c[2]   2*(c[1] + c0_c[2]*c[3]) -2*(c0_c[2]*c[2] + c0);
-        2*(c[1] - c0_c[2]*c[3]) 2*c0*c0_c[2] + 2*c[2]    2*(c[3] + c0_c[2]*c[1]);
-         2*(c0_c[2]*c[2] + c0)   2*(c[3] - c0_c[2]*c[1])  2*c0*c0_c[2] - 2*c[2]
-        ]
-    )
-
-    C_c3 = tmp_c[3]*C/tmp + tmp*(@SMatrix [
-         2*c0*c0_c[3] - 2*c[3]   2*(c0_c[3]*c[3] + c0)    2*(c[1] - c0_c[3]*c[2]);
-        -2*(c0_c[3]*c[3] + c0)   2*c0*c0_c[3] - 2*c[3]    2*(c[2] + c0_c[3]*c[1]);
-         2*(c[1] + c0_c[3]*c[2]) 2*(c[2] - c0_c[3]*c[1])  2*c0*c0_c[3] + 2*c[3]
-        ]
-    )
-
-    C_θ1 = C_c1*c_θ[1,1] + C_c2*c_θ[2,1] + C_c3*c_θ[3,1]
-    C_θ2 = C_c1*c_θ[1,2] + C_c2*c_θ[2,2] + C_c3*c_θ[3,2]
-    C_θ3 = C_c1*c_θ[1,3] + C_c2*c_θ[2,3] + C_c3*c_θ[3,3]
-
-    return C_θ1, C_θ2, C_θ3
-end
-
-"""
     get_Q(θ)
-=======
-    get_C_t_θ(θ, θ_t)
->>>>>>> 8565110b
 
 Calculate the matrix Q as defined in the paper "Geometrically nonlinear analysis
 of composite beams using Wiener-Milenković parameters" by Qi Wang and Wenbin Yu
@@ -259,17 +170,12 @@
 end
 
 """
-<<<<<<< HEAD
     get_Q_θ(θ)
     get_Q_θ(Q, θ)
-=======
-    get_C_t_θdot(θ)
->>>>>>> 8565110b
 
 Calculate the derivative of the matrix `Q` with respect to each of the rotation
 parameters in `θ`.
 """
-<<<<<<< HEAD
 @inline get_Q_θ(θ) = get_Q_θ(get_Q(θ), θ)
 
 @inline function get_Q_θ(Q, θ)
@@ -297,15 +203,6 @@
     Q_θ3 = Q_c1*c_θ[1,3] + Q_c2*c_θ[2,3] + Q_c3*c_θ[3,3]
 
     return Q_θ1, Q_θ2, Q_θ3
-=======
-@inline function get_C_t_θdot(θ)
-
-    Cdot_θdot1 = ForwardDiff.derivative(cdot1 -> GXBeam.get_C_t(θ, SVector(cdot1, 0, 0)), 0)
-    Cdot_θdot2 = ForwardDiff.derivative(cdot2 -> GXBeam.get_C_t(θ, SVector(0, cdot2, 0)), 0)
-    Cdot_θdot3 = ForwardDiff.derivative(cdot3 -> GXBeam.get_C_t(θ, SVector(0, 0, cdot3)), 0)
-    
-    return Cdot_θdot1, Cdot_θdot2, Cdot_θdot3
->>>>>>> 8565110b
 end
 
 """
@@ -337,18 +234,13 @@
 """
     get_ΔQ_θ(θ, Δθ, [Q, Q_θ1, Q_θ2, Q_θ3])
 
-<<<<<<< HEAD
 Calculate the derivative of the matrix `ΔQ` with respect to each of the rotation
-=======
-Calculate the derivative of the matrix `Q` with respect to each of the rotation
->>>>>>> 8565110b
 parameters in `θ`.
 """
 get_ΔQ_θ(θ, Δθ, Q=get_Q(θ)) = get_ΔQ_θ(θ, Δθ, Q, get_Q_θ(Q, θ)...)
 
 @inline function get_ΔQ_θ(θ, Δθ, Q, Q_θ1, Q_θ2, Q_θ3)
 
-<<<<<<< HEAD
     # calculate scaling factor
     scaling = GXBeam.rotation_parameter_scaling(θ)
     scaling_θ = GXBeam.rotation_parameter_scaling_θ(scaling, θ)
@@ -356,17 +248,10 @@
 
     # scale rotation parameters
     c = scaling*θ    
-=======
-    scaling = rotation_parameter_scaling(θ)
-    scaling_θ = rotation_parameter_scaling_θ(scaling, θ)
-
-    c = scaling*θ
->>>>>>> 8565110b
     c_θ = scaling_θ*θ' + scaling*I3
 
     # calculate c0 constant
     c0 = 2 - c'*c/8
-<<<<<<< HEAD
     c0_θ = -c'/4*c_θ
     c0_θ_θ = -I/4*c_θ'*c_θ - 1/2*c*scaling_θ' - 1/4*c'*θ*scaling_θ_θ
 
@@ -393,24 +278,6 @@
         1/2*tmp1*tmp2*(scaling_θ[3]*I3 + scaling_θ_θ[3,:]*θ' + scaling_θ*e3')
 
     return ΔQ_θ1, ΔQ_θ2, ΔQ_θ3
-=======
-    c0_c = -c/4
-
-    tmp = 1/(4-c0)^2
-    tmp_c = 2/(4-c0)^3*c0_c
-
-    Q_c1 = tmp_c[1]*Q/tmp + tmp*(-c[1]/2*I - 2*tilde(e1) + (e1*c' + c*e1')/2)
-
-    Q_c2 = tmp_c[2]*Q/tmp + tmp*(-c[2]/2*I - 2*tilde(e2) + (e2*c' + c*e2')/2)
-
-    Q_c3 = tmp_c[3]*Q/tmp + tmp*(-c[3]/2*I - 2*tilde(e3) + (e3*c' + c*e3')/2)
-
-    Q_θ1 = Q_c1*c_θ[1,1] + Q_c2*c_θ[2,1] + Q_c3*c_θ[3,1]
-    Q_θ2 = Q_c1*c_θ[1,2] + Q_c2*c_θ[2,2] + Q_c3*c_θ[3,2]
-    Q_θ3 = Q_c1*c_θ[1,3] + Q_c2*c_θ[2,3] + Q_c3*c_θ[3,3]
-
-    return Q_θ1, Q_θ2, Q_θ3
->>>>>>> 8565110b
 end
 
 """
@@ -474,56 +341,4 @@
     c = (a + b)/2
     x = h/2*GAUSS_NODES .+ c
     return h/2*GAUSS_WEIGHTS'*f.(x)
-end
-
-# this function is not used
-# @inline function linf_norm_scaling(A)
-#
-#     droptol!(A, eps(eltype(A)))
-#
-#     m, n = size(A)
-#     rows = rowvals(A)
-#     vals = nonzeros(A)
-#
-#     # initialize outputs
-#     rowmax = fill(typemin(eltype(A)), n)
-#     rowmin = fill(typemax(eltype(A)), n)
-#     @inbounds for j = 1:n
-#         @inbounds for i in nzrange(A, j)
-#            row = rows[i]
-#            val = abs(vals[i])
-#            # perform sparse wizardry...
-#            if val > rowmax[row]
-#                rowmax[row] = val
-#            end
-#            if val < rowmin[row]
-#                rowmin[row] = val
-#            end
-#         end
-#     end
-#
-#     # use storage already allocated for rowmax for r
-#     r = rowmax
-#     @inbounds for i = 1:m
-#         if i in rows
-#             r[i] = nextpow(2, 1/sqrt(rowmax[i]*rowmin[i]))
-#         else
-#             r[i] = 1
-#         end
-#     end
-#
-#     # use storage already allocated for rowmin for s
-#     s = rowmin
-#     @inbounds for j = 1:n
-#         colrange = nzrange(A, j)
-#         if isempty(colrange)
-#             s[j] = 1
-#         else
-#             colmax = maximum(i -> r[rows[i]]*abs(vals[i]), colrange)
-#             colmin = minimum(i -> r[rows[i]]*abs(vals[i]), colrange)
-#             s[j] = nextpow(2, 1/sqrt(colmax*colmin))
-#         end
-#     end
-#
-#     return r, s
-# end+end