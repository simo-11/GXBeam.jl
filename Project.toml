name = "GEBT"
uuid = "974624c9-1acb-4ad6-a627-8ac40fc27a3e"
authors = ["Taylor McDonnell <taylor.golden.mcdonnell@gmail.com> and contributors"]
version = "0.1.0"

[deps]
Arpack = "7d9fca2a-8960-54d3-9f78-7d1dccf2cb97"
FLOWMath = "6cb5d3fb-0fe8-4cc2-bd89-9fe0b19a99d3"
LinearAlgebra = "37e2e46d-f89d-539d-b4ee-838fcccc9c8e"
LinearMaps = "7a12625a-238d-50fd-b39a-03d52299707e"
NLsolve = "2774e3e8-f4cf-5e23-947b-6d7e65073b56"
OffsetArrays = "6fe1bfb0-de20-5000-8ca7-80f57d26f881"
SparseArrays = "2f01184e-e22b-5df5-ae63-d93ebab69eaf"
StaticArrays = "90137ffa-7385-5640-81b9-e52037218182"
WriteVTK = "64499a7a-5c06-52f2-abe2-ccb03c286192"

[compat]
<<<<<<< HEAD
StaticArrays = "0.12"
=======
FLOWMath = "0.3"
NLsolve = "4.4"
OffsetArrays = "1.1"
Arpack = "0.4"
LinearMaps = "2.6"
>>>>>>> 0a2dd5ff
julia = "1"

[extras]
Test = "8dfed614-e22c-5e08-85e1-65c5234f0b40"

[targets]
test = ["Test"]<|MERGE_RESOLUTION|>--- conflicted
+++ resolved
@@ -15,15 +15,12 @@
 WriteVTK = "64499a7a-5c06-52f2-abe2-ccb03c286192"
 
 [compat]
-<<<<<<< HEAD
 StaticArrays = "0.12"
-=======
 FLOWMath = "0.3"
 NLsolve = "4.4"
 OffsetArrays = "1.1"
 Arpack = "0.4"
 LinearMaps = "2.6"
->>>>>>> 0a2dd5ff
 julia = "1"
 
 [extras]
