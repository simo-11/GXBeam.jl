"""
    static_analysis(assembly; kwargs...)

Perform a static analysis of the system of nonlinear beams contained in
`assembly`. Return the resulting system and a flag indicating whether the
iteration procedure converged.

# General Keyword Arguments
 - `prescribed_conditions = Dict{Int,PrescribedConditions{Float64}}()`:
        A dictionary with keys corresponding to the points at
        which prescribed conditions are applied and values of type
        [`PrescribedConditions`](@ref) which describe the prescribed conditions
        at those points.  If time varying, this input may be provided as a
        function of time.
 - `distributed_loads = Dict{Int,DistributedLoads{Float64}}()`: A dictionary
        with keys corresponding to the elements to which distributed loads are
        applied and values of type [`DistributedLoads`](@ref) which describe
        the distributed loads on those elements.  If time varying, this input may
        be provided as a function of time.
 - `point_masses = Dict{Int,PointMass{Float64}}()`: A dictionary with keys 
        corresponding to the points to which point masses are attached and values 
        of type [`PointMass`](@ref) which contain the properties of the attached 
        point masses.  If time varying, this input may be provided as a function of time.
 - `gravity = [0,0,0]`: Gravity vector.  If time varying, this input may be provided as a 
        function of time.
 - `time = 0.0`: Current time or vector of times corresponding to each step. May be used 
        in conjunction with time varying prescribed conditions, distributed loads, and 
        body frame motion to gradually increase displacements and loads.     

# Control Flag Keyword Arguments
 - `two_dimensional = false`: Flag indicating whether to constrain results to the x-y plane
 - `reset_state = true`: Flag indicating whether the system state variables should be 
        set to zero prior to performing this analysis.
 - `linear = false`: Flag indicating whether a linear analysis should be performed.
 - `show_trace = false`: Flag indicating whether to display the solution progress.

# Nonlinear Solver Keyword Arguments (see [NLsolve.jl](https://github.com/JuliaNLSolvers/NLsolve.jl))
 - `method = :newton`: Solution method for nonlinear systems of equations
 - `linesearch = LineSearches.BackTracking(maxstep=1e6)`: Line search for solving nonlinear
        systems of equations
 - `ftol = 1e-9`: Tolerance for solving the nonlinear system of equations
 - `iterations = 1000`: Iteration limit when solving the nonlinear systems of equations

# Linear Solver Keyword Arguments
 - `linearization_state`: Linearization state variables.  Defaults to zeros.
 - `update_linearization = false`: Flag indicating whether to update the linearization state 
        variables for a linear analysis with the instantaneous state variables.

# Sensitivity Analysis Keyword Arguments
 - `pfunc = (p, t) -> (;)`: Function which returns a named tuple with fields corresponding
        to updated versions of the arguments `assembly`, `prescribed_conditions`, 
        `distributed_loads`, `point_masses`, and `gravity`. Only fields contained in the 
        resulting named tuple will be overwritten.
 - `p`: Sensitivity parameters, as defined in conjunction with the keyword argument `pfunc`.  
        While not necessary, using `pfunc` and `p` to define the arguments to this function
        allows automatic differentiation sensitivities to be computed more efficiently
"""
function static_analysis(assembly; kwargs...)

    system = StaticSystem(assembly)

    return static_analysis!(system, assembly; kwargs..., reset_state=false)
end

"""
    static_analysis!(system, assembly; kwargs...)

Pre-allocated version of [`static_analysis`](@ref).
"""
function static_analysis!(system::StaticSystem, assembly;
    # general keyword arguments
    prescribed_conditions=Dict{Int,PrescribedConditions{Float64}}(),
    distributed_loads=Dict{Int,DistributedLoads{Float64}}(),
    point_masses=Dict{Int,PointMass{Float64}}(),
    gravity=(@SVector zeros(3)),
    time=0.0,
    # control flag keyword arguments
    two_dimensional=false,
    reset_state=true,
    linear=false,
    show_trace=false,
    # nonlinear solver keyword arguments
    method=:newton,
    linesearch=LineSearches.BackTracking(maxstep=1e6),
    ftol=1e-9,
    iterations=1000,
    # linear solver keyword arguments
    linearization_state=nothing,
    update_linearization=false,
    # sensitivity analysis keyword arguments
    pfunc = (p, t) -> (;),
    p = nothing,
    )

    # reset state, if specified
    if reset_state
        reset_state!(system)
    end

    # unpack pre-allocated storage and pointers
    @unpack x, r, K, force_scaling, indices = system

    # assume converged until proven otherwise
    converged = true
    
    # begin time stepping
    for t in time

        # print the current time
        if show_trace
            println("Solving for t=$t")
        end

        # update the stored time
        system.t = t

        # get (default) parameters for this time step
        pcond = typeof(prescribed_conditions) <: AbstractDict ? prescribed_conditions : prescribed_conditions(t)
        dload = typeof(distributed_loads) <: AbstractDict ? distributed_loads : distributed_loads(t)
        pmass = typeof(point_masses) <: AbstractDict ? point_masses : point_masses(t)
        gvec = typeof(gravity) <: AbstractVector ? SVector{3}(gravity) : SVector{3}(gravity(t))

        # store (constant) parameters for computing residuals and jacobians
        constants = (; 
            # store indices, control flags, and parameter function
            indices, two_dimensional, force_scaling, pfunc, 
            # also store (default) parameters and current time
            assembly, pcond, dload, pmass, gvec, t,
            # also store the initial guess, residual, jacobian, and flag for convergence
            x0=x, resid=r, jacob=K, converged=Ref(converged),
            # also store keyword arguments for the nonlinear solver
            show_trace, method, linesearch, ftol, iterations
        ) 
        
        # solve for the new set of state variables
        if linear

            # update the linearization state
            if !update_linearization
                if isnothing(linearization_state)
                    x .= 0
                else
                    x .= linearization_state
                end
            end

<<<<<<< HEAD
            # update the residual
            resid = static_residual!(r, x, p, constants)

            # update the jacobian
            jacob = static_jacobian!(static_residual!, x, p, constants)

            # update the solution
            x .-= ImplicitAD.implicit_linear(jacob, resid)

            # update the convergence flag
            converged = true

=======
            # update the solution vector
            x .-= ImplicitAD.implicit_linear(K, r)
>>>>>>> 3fc27692
        else

<<<<<<< HEAD
            # update the solution
            x .= ImplicitAD.implicit(static_nlsolve!, static_residual!, p, constants; drdy=static_jacobian!)
=======
            result = NLsolve.nlsolve(df, x,
                show_trace=show_trace,
                linsolve=(x, A, b) -> x .= ImplicitAD.implicit_linear(A, b),
                method=method,
                linesearch=linesearch,
                ftol=ftol,
                iterations=iterations)
>>>>>>> 3fc27692

            # update the jacobian
            K .= constants.jacob

            # update the convergence flag
            converged = constants.converged[]

        end
    end

    return system, converged
end

# defines the static residual (for use with ImplicitAD)
function static_residual!(resid, x, p, constants)
    
    # unpack indices, control flags, and parameter function
    @unpack indices, two_dimensional, force_scaling, pfunc = constants
    
    # also unpack (default) parameters and current time
    @unpack assembly, pcond, dload, pmass, gvec, t = constants

    # get new assembly and parameters
    parameters = pfunc(p, t)

    # overwrite default assembly and parameters (if applicable)
    assembly = get(parameters, :assembly, assembly)
    pcond = get(parameters, :prescribed_conditions, pcond)
    dload = get(parameters, :distributed_loads, dload)
    pmass = get(parameters, :point_masses, pmass)
    gvec = SVector{3}(get(parameters, :gravity, gvec))

    # compute and return the residual
    return static_system_residual!(resid, x, indices, two_dimensional, force_scaling, 
        assembly, pcond, dload, pmass, gvec)
end

# defines the static jacobian (for use with ImplicitAD)
function static_jacobian!(static_residual!, x, p, constants)

    # unpack temporary storage for the jacobian
    @unpack jacob = constants

    # unpack indices, control flags, and parameter function
    @unpack indices, two_dimensional, force_scaling, pfunc = constants
    
    # also unpack (default) parameters and current time
    @unpack assembly, pcond, dload, pmass, gvec, t = constants

    # get new assembly and parameters
    parameters = pfunc(p, t)

    # overwrite default assembly and parameters (if applicable)
    assembly = get(parameters, :assembly, assembly)
    pcond = get(parameters, :prescribed_conditions, pcond)
    dload = get(parameters, :distributed_loads, dload)
    pmass = get(parameters, :point_masses, pmass)
    gvec = SVector{3}(get(parameters, :gravity, gvec))

    # compute and return the jacobian
    return static_system_jacobian!(jacob, x, indices, two_dimensional, force_scaling, 
        assembly, pcond, dload, pmass, gvec)
end

# defines the (nonlinear) solver (for use with ImplicitAD)
function static_nlsolve!(p, constants)

    # unpack pre-allocated storage and the convergence flag
    @unpack x0, resid, jacob, converged = constants

    # wrap the residual
    f!(resid, x) = static_residual!(resid, x, p, constants)

    # wrap the jacobian
    j!(jacob, x) = static_jacobian!(static_residual!, x, p, (; constants..., jacob))

    # construct temporary storage
    df = NLsolve.OnceDifferentiable(f!, j!, x0, resid, jacob)

    # unpack nonlinear solver parameters
    @unpack show_trace, method, linesearch, ftol, iterations = constants

    # solve the system
    result = NLsolve.nlsolve(df, x0,
        show_trace=show_trace,
        linsolve=(x, A, b) -> x .= ImplicitAD.implicit_linear(A, b),
        method=method,
        linesearch=linesearch,
        ftol=ftol,
        iterations=iterations)

    # update the convergence flag
    converged[] = result.f_converged

    # return the result
    return result.zero
end

"""
    steady_state_analysis(assembly; kwargs...)

Perform a steady-state analysis for the system of nonlinear beams contained in
`assembly`.  Return the resulting system and a flag indicating whether the
iteration procedure converged.

# General Keyword Arguments
 - `prescribed_conditions = Dict{Int,PrescribedConditions{Float64}}()`:
        A dictionary with keys corresponding to the points at
        which prescribed conditions are applied and values of type
        [`PrescribedConditions`](@ref) which describe the prescribed conditions
        at those points.  If time varying, this input may be provided as a
        function of time.
 - `distributed_loads = Dict{Int,DistributedLoads{Float64}}()`: A dictionary
        with keys corresponding to the elements to which distributed loads are
        applied and values of type [`DistributedLoads`](@ref) which describe
        the distributed loads on those elements.  If time varying, this input may
        be provided as a function of time.
 - `point_masses = Dict{Int,PointMass{Float64}}()`: A dictionary with keys 
        corresponding to the points to which point masses are attached and values 
        of type [`PointMass`](@ref) which contain the properties of the attached 
        point masses.  If time varying, this input may be provided as a function of time.
 - `linear_velocity = zeros(3)`: Prescribed linear velocity of the body frame. 
        If time varying, this input may be provided as a function of time.
 - `angular_velocity = zeros(3)`: Prescribed angular velocity of the body frame. 
        If time varying, this input may be provided as a function of time.
 - `linear_acceleration = zeros(3)`: Prescribed linear acceleration of the body frame.
        If time varying, this input may be provided as a function of time.
 - `angular_acceleration = zeros(3)`: Prescribed angular acceleration of the body frame.
        If time varying, this input may be provided as a function of time.
 - `gravity = [0,0,0]`: Gravity vector in the inertial frame.  If time varying, this input 
        may be provided as a function of time.
 - `time = 0.0`: Current time or vector of times corresponding to each step. May be used 
        in conjunction with time varying prescribed conditions, distributed loads, and 
        body frame motion to gradually increase displacements and loads.     
            
# Control Flag Keyword Arguments
 - `two_dimensional = false`: Flag indicating whether to constrain results to the x-y plane
 - `structural_damping = false`: Indicates whether to enable structural damping
 - `constant_mass_matrix = false`: Indicates whether to use a constant mass matrix system
 - `reset_state = true`: Flag indicating whether the system state variables should be 
        set to zero prior to performing this analysis.
 - `linear = false`: Flag indicating whether a linear analysis should be performed.
 - `show_trace = false`: Flag indicating whether to display the solution progress.

# Nonlinear Solver Keyword Arguments
 - `method = :newton`: Method (as defined in NLsolve) to solve nonlinear system of equations
 - `linesearch = LineSearches.BackTracking(maxstep=1e6)`: Line search used to solve the
        nonlinear system of equations
 - `ftol = 1e-9`: tolerance for solving the nonlinear system of equations
 - `iterations = 1000`: maximum iterations for solving the nonlinear system of equations

 # Linear Solver Keyword Arguments
 - `linearization_state`: Linearization state variables.  Defaults to zeros.
 - `update_linearization`: Flag indicating whether to update the linearization state 
        variables for a linear analysis with the instantaneous state variables.

# Sensitivity Analysis Keyword Arguments
 - `pfunc = (p, t) -> (;)`: Function which returns a named tuple with fields corresponding
        to updated versions of the arguments `assembly`, `prescribed_conditions`, 
        `distributed_loads`, `point_masses`, `linear_velocity`, `angular_velocity`, 
        `linear_acceleration`, `angular_acceleration`, and `gravity`. Only fields contained 
        in the resulting named tuple will be overwritten.
 - `p`: Sensitivity parameters, as defined in conjunction with the keyword argument `pfunc`.  
        While not necessary, using `pfunc` and `p` to define the arguments to this function
        allows automatic differentiation sensitivities to be computed more efficiently
"""
function steady_state_analysis(assembly; constant_mass_matrix=false, kwargs...)

    if constant_mass_matrix
        system = ExpandedSystem(assembly)
    else
        system = DynamicSystem(assembly)
    end

    return steady_state_analysis!(system, assembly; kwargs..., reset_state=true)
end

"""
    steady_state_analysis!(system, assembly; kwargs...)

Pre-allocated version of [`steady_state_analysis`](@ref).
"""
function steady_state_analysis!(system::Union{DynamicSystem, ExpandedSystem}, assembly;
    # general keyword arguments
    prescribed_conditions=Dict{Int,PrescribedConditions{Float64}}(),
    distributed_loads=Dict{Int,DistributedLoads{Float64}}(),
    point_masses=Dict{Int,PointMass{Float64}}(),
    linear_velocity=(@SVector zeros(3)),
    angular_velocity=(@SVector zeros(3)),
    linear_acceleration=(@SVector zeros(3)),
    angular_acceleration=(@SVector zeros(3)),
    gravity=(@SVector zeros(3)),
    time=0.0,
    # control flag keyword arguments
    two_dimensional=false,
    structural_damping=false,
    constant_mass_matrix=typeof(system)<:ExpandedSystem,
    reset_state=true,
    linear=false,
    show_trace=false,
    # nonlinear solver keyword arguments
    method=:newton,
    linesearch=LineSearches.BackTracking(maxstep=1e6),
    ftol=1e-9,
    iterations=1000,
    # linear solver keyword arguments
    linearization_state=nothing,
    update_linearization=false,
    # sensitivity analysis keyword arguments
    pfunc = (p, t) -> (;),
    p = nothing,
    )

    # check if provided system is consistent with provided keyword arguments
    if constant_mass_matrix
        @assert typeof(system) <: ExpandedSystem
    else
        @assert typeof(system) <: DynamicSystem
    end

    # reset state, if specified
    if reset_state
        reset_state!(system)
    end

    # unpack pre-allocated storage and pointers
    @unpack x, r, K, force_scaling, indices = system

    # assume converged until proven otherwise
    converged = true

    # begin time stepping
    for t in time

        # print the current time
        if show_trace
            println("Solving for t=$t")
        end

        # update stored time
        system.t = t

        # get (default) parameters for this time step
        pcond = typeof(prescribed_conditions) <: AbstractDict ? prescribed_conditions : prescribed_conditions(t)
        dload = typeof(distributed_loads) <: AbstractDict ? distributed_loads : distributed_loads(t)
        pmass = typeof(point_masses) <: AbstractDict ? point_masses : point_masses(t)
        gvec = typeof(gravity) <: AbstractVector ? SVector{3}(gravity) : SVector{3}(gravity(t))
        vb_p = typeof(linear_velocity) <: AbstractVector ? SVector{3}(linear_velocity) : SVector{3}(linear_velocity(t))
        ωb_p = typeof(angular_velocity) <: AbstractVector ? SVector{3}(angular_velocity) : SVector{3}(angular_velocity(t))
        ab_p = typeof(linear_acceleration) <: AbstractVector ? SVector{3}(linear_acceleration) : SVector{3}(linear_acceleration(t))
        αb_p = typeof(angular_acceleration) <: AbstractVector ? SVector{3}(angular_acceleration) : SVector{3}(angular_acceleration(t))

        # update acceleration state variable indices
        update_body_acceleration_indices!(system, pcond)

        # store (constant) parameters for computing residuals and jacobians
        constants = (; 
            # store indices, control flags, and parameter function
            indices, two_dimensional, force_scaling, pfunc, 
            # also store (default) parameters and current time
            assembly, pcond, dload, pmass, gvec, vb_p, ωb_p, ab_p, αb_p, t,
            # also store the initial guess, residual, jacobian, and flag for convergence
            x0=x, resid=r, jacob=K, converged=Ref(converged),
            # also store keyword arguments for the nonlinear solver
            show_trace, method, linesearch, ftol, iterations
        ) 

        # solve for the new set of state variables
        if linear

            # update the linearization state
            if !update_linearization
                if isnothing(linearization_state)
                    x .= 0
                else
                    x .= linearization_state
                end
            end

            if constant_mass_matrix
                # update the residual
                resid = expanded_steady_residual!(r, x, p, constants)

                # update the jacobian
                jacob = expanded_steady_jacobian!(expanded_steady_residual!, x, p, constants)
            else
                # update the residual
                resid = steady_residual!(r, x, p, constants)

                # update the jacobian
                jacob = steady_jacobian!(steady_residual!, x, p, constants)
            end

            # update the solution vector
<<<<<<< HEAD
            x .-= ImplicitAD.implicit_linear(jacob, resid)

            # update the convergence flag
            converged = true

        else
=======
            x .-= ImplicitAD.implicit_linear(K, r)
        else
            # perform a nonlinear analysis
            df = NLsolve.OnceDifferentiable(f!, j!, x, r, K)

            result = NLsolve.nlsolve(df, x,
                show_trace=show_trace,
                linsolve=(x, A, b) -> x .= ImplicitAD.implicit_linear(A, b),
                method=method,
                linesearch=linesearch,
                ftol=ftol,
                iterations=iterations)
>>>>>>> 3fc27692

            # update the solution
            x .= ImplicitAD.implicit(steady_nlsolve!, steady_residual!, p, constants; drdy=steady_jacobian!)

            # update the convergence flag
            converged = constants.converged[]

        end

        # update state variable rates
        if !constant_mass_matrix
            @unpack udot, θdot, Vdot, Ωdot = system
            ab, αb = body_accelerations(x, indices.icol_body, ab_p, αb_p)
            for ipoint = 1:length(assembly.points)
                Δx = assembly.points[ipoint]
                u, _ = point_displacement(x, ipoint, indices.icol_point, pcond)
                udot[ipoint] = @SVector zeros(3)
                θdot[ipoint] = @SVector zeros(3)
                Vdot[ipoint] = ab + cross(αb, Δx) + cross(αb, u)
                Ωdot[ipoint] = αb
            end 
        end
    end

    return system, converged
end

# defines the steady residual (for use with ImplicitAD)
function steady_residual!(resid, x, p, constants)
    
    # unpack indices, control flags, and parameter function
    @unpack indices, two_dimensional, force_scaling, pfunc = constants
    
    # also unpack (default) parameters and current time
    @unpack assembly, pcond, dload, pmass, gvec, vb_p, ωb_p, ab_p, αb_p, t = constants

    # get new assembly and parameters
    parameters = pfunc(p, t)

    # overwrite default assembly and parameters (if applicable)
    assembly = get(parameters, :assembly, assembly)
    pcond = get(parameters, :prescribed_conditions, pcond)
    dload = get(parameters, :distributed_loads, dload)
    pmass = get(parameters, :point_masses, pmass)
    gvec = SVector{3}(get(parameters, :gravity, gvec))
    vb_p = SVector{3}(get(parameters, :linear_velocity, vb_p))
    ωb_p = SVector{3}(get(parameters, :angular_velocity, ωb_p))
    ab_p = SVector{3}(get(parameters, :linear_acceleration, ab_p))
    αb_p = SVector{3}(get(parameters, :angular_acceleration, αb_p))

    # update acceleration state variable indices
    update_body_acceleration_indices!(indices, pcond)

    # compute and return the residual
    return steady_system_residual!(resid, x, indices, two_dimensional, force_scaling, 
        structural_damping, assembly, pcond, dload, pmass, gravity, vb_p, ωb_p, ab_p, αb_p)
end

function expanded_steady_residual!(resid, x, p, constants)
    
    # unpack indices, control flags, and parameter function
    @unpack indices, two_dimensional, force_scaling, pfunc = constants
    
    # also unpack (default) parameters and current time
    @unpack assembly, pcond, dload, pmass, gvec, vb_p, ωb_p, ab_p, αb_p, t = constants

    # get new assembly and parameters
    parameters = pfunc(p, t)

    # overwrite default assembly and parameters (if applicable)
    assembly = get(parameters, :assembly, assembly)
    pcond = get(parameters, :prescribed_conditions, pcond)
    dload = get(parameters, :distributed_loads, dload)
    pmass = get(parameters, :point_masses, pmass)
    gvec = SVector{3}(get(parameters, :gravity, gvec))
    vb_p = SVector{3}(get(parameters, :linear_velocity, vb_p))
    ωb_p = SVector{3}(get(parameters, :angular_velocity, ωb_p))
    ab_p = SVector{3}(get(parameters, :linear_acceleration, ab_p))
    αb_p = SVector{3}(get(parameters, :angular_acceleration, αb_p))

    # update acceleration state variable indices
    update_body_acceleration_indices!(indices, pcond)

    # compute and return the residual
    return expanded_steady_system_residual!(resid, x, indices, two_dimensional, force_scaling, 
        structural_damping, assembly, pcond, dload, pmass, gravity, vb_p, ωb_p, ab_p, αb_p)
end

# defines the steady jacobian (for use with ImplicitAD)
function steady_jacobian!(steady_residual!, x, p, constants)

    # unpack temporary storage for the jacobian
    @unpack jacob = constants

    # unpack indices, control flags, and parameter function
    @unpack indices, two_dimensional, force_scaling, pfunc = constants
    
    # also unpack (default) parameters and current time
    @unpack assembly, pcond, dload, pmass, gvec, vb_p, ωb_p, ab_p, αb_p, t = constants

    # get new assembly and parameters
    parameters = pfunc(p, t)

    # overwrite default assembly and parameters (if applicable)
    assembly = get(parameters, :assembly, assembly)
    pcond = get(parameters, :prescribed_conditions, pcond)
    dload = get(parameters, :distributed_loads, dload)
    pmass = get(parameters, :point_masses, pmass)
    gvec = SVector{3}(get(parameters, :gravity, gvec))
    vb_p = SVector{3}(get(parameters, :linear_velocity, vb_p))
    ωb_p = SVector{3}(get(parameters, :angular_velocity, ωb_p))
    ab_p = SVector{3}(get(parameters, :linear_acceleration, ab_p))
    αb_p = SVector{3}(get(parameters, :angular_acceleration, αb_p))

    # update acceleration state variable indices
    update_body_acceleration_indices!(indices, pcond)

    # compute and return the jacobian
    return steady_system_jacobian!(jacob, x, indices, two_dimensional, force_scaling, 
        structural_damping, assembly, pcond, dload, pmass, gravity, vb_p, ωb_p, ab_p, αb_p)
end

function expanded_steady_jacobian!(expanded_steady_residual!, x, p, constants)

    # unpack temporary storage for the jacobian
    @unpack jacob = constants

    # unpack indices, control flags, and parameter function
    @unpack indices, two_dimensional, force_scaling, pfunc = constants
    
    # also unpack (default) parameters and current time
    @unpack assembly, pcond, dload, pmass, gvec, vb_p, ωb_p, ab_p, αb_p, t = constants

    # get new assembly and parameters
    parameters = pfunc(p, t)

    # overwrite default assembly and parameters (if applicable)
    assembly = get(parameters, :assembly, assembly)
    pcond = get(parameters, :prescribed_conditions, pcond)
    dload = get(parameters, :distributed_loads, dload)
    pmass = get(parameters, :point_masses, pmass)
    gvec = SVector{3}(get(parameters, :gravity, gvec))
    vb_p = SVector{3}(get(parameters, :linear_velocity, vb_p))
    ωb_p = SVector{3}(get(parameters, :angular_velocity, ωb_p))
    ab_p = SVector{3}(get(parameters, :linear_acceleration, ab_p))
    αb_p = SVector{3}(get(parameters, :angular_acceleration, αb_p))

    # update acceleration state variable indices
    update_body_acceleration_indices!(indices, pcond)

    # compute and return the jacobian
    return expanded_steady_system_jacobian!(jacob, x, indices, two_dimensional, force_scaling, 
        structural_damping, assembly, pcond, dload, pmass, gravity, vb_p, ωb_p, ab_p, αb_p)
end

# defines the (nonlinear) solver (for use with ImplicitAD)
function steady_nlsolve!(p, constants)

    # unpack pre-allocated storage and the convergence flag
    @unpack x0, resid, jacob, converged = constants

    # wrap the residual
    f!(resid, x) = steady_residual!(resid, x, p, constants)

    # wrap the jacobian
    j!(jacob, x) = steady_jacobian!(steady_residual!, x, p, (; constants..., jacob))

    # construct temporary storage
    df = NLsolve.OnceDifferentiable(f!, j!, x0, resid, jacob)

    # unpack nonlinear solver parameters
    @unpack show_trace, method, linesearch, ftol, iterations = constants

    # solve the system
    result = NLsolve.nlsolve(df, x0,
        show_trace=show_trace,
        linsolve=(x, A, b) -> x .= ImplicitAD.implicit_linear(A, b),
        method=method,
        linesearch=linesearch,
        ftol=ftol,
        iterations=iterations)

    # update the convergence flag
    converged[] = result.f_converged

    # return the result
    return result.zero
end

function expanded_steady_nlsolve!(p, constants)

    # unpack pre-allocated storage and the convergence flag
    @unpack x0, resid, jacob, converged = constants

    # wrap the residual
    f!(resid, x) = expanded_steady_residual!(resid, x, p, constants)

    # wrap the jacobian
    j!(jacob, x) = expanded_steady_jacobian!(expanded_steady_residual!, x, p, (; constants..., jacob))

    # construct temporary storage
    df = NLsolve.OnceDifferentiable(f!, j!, x0, resid, jacob)

    # unpack nonlinear solver parameters
    @unpack show_trace, method, linesearch, ftol, iterations = constants

    # solve the system
    result = NLsolve.nlsolve(df, x0,
        show_trace=show_trace,
        linsolve=(x, A, b) -> x .= ImplicitAD.implicit_linear(A, b),
        method=method,
        linesearch=linesearch,
        ftol=ftol,
        iterations=iterations)

    # update the convergence flag
    converged[] = result.f_converged

    # return the result
    return result.zero
end

"""
    linearize!(system, assembly; kwargs...)

Return the state variables, jacobian matrix, and mass matrix of a linearized system using
the current system state vector.  Note that the returned vectors and matrices are aliased 
with variables in `system` so a copy should be made prior to modifying them.

# General Keyword Arguments
 - `prescribed_conditions = Dict{Int,PrescribedConditions{Float64}}()`:
        A dictionary with keys corresponding to the points at
        which prescribed conditions are applied and values of type
        [`PrescribedConditions`](@ref) which describe the prescribed conditions
        at those points.  If time varying, this input may be provided as a
        function of time.
 - `distributed_loads = Dict{Int,DistributedLoads{Float64}}()`: A dictionary
        with keys corresponding to the elements to which distributed loads are
        applied and values of type [`DistributedLoads`](@ref) which describe
        the distributed loads on those elements.  If time varying, this input may
        be provided as a function of time.
 - `point_masses = Dict{Int,PointMass{Float64}}()`: A dictionary with keys 
        corresponding to the points to which point masses are attached and values 
        of type [`PointMass`](@ref) which contain the properties of the attached 
        point masses.  If time varying, this input may be provided as a function of time.
 - `linear_velocity = zeros(3)`: Prescribed linear velocity of the body frame. 
        If time varying, this input may be provided as a function of time.
 - `angular_velocity = zeros(3)`: Prescribed angular velocity of the body frame. 
        If time varying, this input may be provided as a function of time.
 - `linear_acceleration = zeros(3)`: Prescribed linear acceleration of the body frame.
        If time varying, this input may be provided as a function of time.
 - `angular_acceleration = zeros(3)`: Prescribed angular acceleration of the body frame.
        If time varying, this input may be provided as a function of time.
 - `gravity = [0,0,0]`: Gravity vector in the inertial frame.  If time varying, this input 
        may be provided as a function of time.
 - `time = 0.0`: Current time or vector of times corresponding to each step. May be used 
        in conjunction with time varying prescribed conditions, distributed loads, and 
        body frame motion to gradually increase displacements and loads.     
            
# Control Flag Keyword Arguments
 - `two_dimensional = false`: Flag indicating whether to constrain results to the x-y plane
 - `structural_damping = false`: Indicates whether to enable structural damping
 - `constant_mass_matrix = false`: Indicates whether to use a constant mass matrix system

 # Sensitivity Analysis Keyword Arguments
 - `pfunc = (p, t) -> (;)`: Function which returns a named tuple with fields corresponding
        to updated versions of the arguments `assembly`, `prescribed_conditions`, 
        `distributed_loads`, `point_masses`, `linear_velocity`, `angular_velocity`, 
        `linear_acceleration`, `angular_acceleration`, and `gravity`. Only fields contained 
        in the resulting named tuple will be overwritten.
 - `p`: Sensitivity parameters, as defined in conjunction with the keyword argument `pfunc`.  
        While not necessary, using `pfunc` and `p` to define the arguments to this function
        allows automatic differentiation sensitivities to be computed more efficiently
"""
function linearize!(system, assembly;
    # general keyword arguments
    prescribed_conditions=Dict{Int,PrescribedConditions{Float64}}(),
    distributed_loads=Dict{Int,DistributedLoads{Float64}}(),
    point_masses=Dict{Int,PointMass{Float64}}(),
    linear_velocity=(@SVector zeros(3)),
    angular_velocity=(@SVector zeros(3)),
    linear_acceleration=(@SVector zeros(3)),
    angular_acceleration=(@SVector zeros(3)),
    gravity=(@SVector zeros(3)),
    time=0.0,
    # control flag keyword arguments
    two_dimensional=false,
    structural_damping=false,
    constant_mass_matrix=typeof(system) <: ExpandedSystem,
    # sensitivity analysis keyword arguments
    pfunc = (p, t) -> (;),
    p = nothing,
    )

    # check if provided system is consistent with provided keyword arguments
    constant_mass_matrix && @assert typeof(system) <: ExpandedSystem

    # unpack state vector, stiffness, and mass matrices
    @unpack x, K, M, force_scaling, indices = system

    # default parameters
    pcond = typeof(prescribed_conditions) <: AbstractDict ? prescribed_conditions : prescribed_conditions(first(time))
    dload = typeof(distributed_loads) <: AbstractDict ? distributed_loads : distributed_loads(first(time))
    pmass = typeof(point_masses) <: AbstractDict ? point_masses : point_masses(first(time))
    gvec = typeof(gravity) <: AbstractVector ? SVector{3}(gravity) : SVector{3}(gravity(first(time)))
    vb_p = typeof(linear_velocity) <: AbstractVector ? SVector{3}(linear_velocity) : SVector{3}(linear_velocity(first(time)))
    ωb_p = typeof(angular_velocity) <: AbstractVector ? SVector{3}(angular_velocity) : SVector{3}(angular_velocity(first(time)))
    ab_p = typeof(linear_acceleration) <: AbstractVector ? SVector{3}(linear_acceleration) : SVector{3}(linear_acceleration(first(time)))
    αb_p = typeof(angular_acceleration) <: AbstractVector ? SVector{3}(angular_acceleration) : SVector{3}(angular_acceleration(first(time)))

    # get new assembly and parameters
    parameters = pfunc(p, t)

    # overwrite default assembly and parameters (if applicable)
    assembly = get(parameters, :assembly, assembly)
    pcond = get(parameters, :prescribed_conditions, pcond)
    dload = get(parameters, :distributed_loads, dload)
    pmass = get(parameters, :point_masses, pmass)
    gvec = SVector{3}(get(parameters, :gravity, gvec))
    vb_p = SVector{3}(get(parameters, :linear_velocity, vb_p))
    ωb_p = SVector{3}(get(parameters, :angular_velocity, ωb_p))
    ab_p = SVector{3}(get(parameters, :linear_acceleration, ab_p))
    αb_p = SVector{3}(get(parameters, :angular_acceleration, αb_p))

    # update acceleration state variable indices
    update_body_acceleration_indices!(system, pcond)

    if constant_mass_matrix

        # solve for the system stiffness matrix
        expanded_steady_system_jacobian!(K, x, indices, two_dimensional, force_scaling, 
            structural_damping, assembly, pcond, dload, pmass, gvec, vb_p, ωb_p, ab_p, αb_p)

        # solve for the system mass matrix
        expanded_system_mass_matrix!(M, indices, two_dimensional, force_scaling, assembly, 
            pcond, pmass)

    else

        # solve for the system stiffness matrix
        steady_system_jacobian!(K, x, indices, two_dimensional, force_scaling, 
            structural_damping, assembly, pcond, dload, pmass, gvec, vb_p, ωb_p, ab_p, αb_p)

        # solve for the system mass matrix
        system_mass_matrix!(M, x, indices, two_dimensional, force_scaling, assembly, pcond, pmass)

    end

    return x, K, M
end

"""
    solve_eigensystem(x, K, M, nev)

Return the eigenvalues and eigenvectors of a linearized system.
"""
function solve_eigensystem(x, K, M, nev)

    # construct linear map
    T = eltype(x)
    nx = length(x)
    Kfact = lu(K)
<<<<<<< HEAD
    f! = (b, x) -> b .= implicit_linear(K, M * x; fact=Kfact)
    fc! = (b, x) -> mul!(b, M', implicit_linear(K', x; fact=Kfact')
=======
    f! = (b, x) -> b .= ImplicitAD.implicit_linear(K,  M * x; Af=Kfact)
    fc! = (b, x) -> mul!(b, M', ImplicitAD.implicit_linear(K', x; Af=Kfact'))
>>>>>>> 3fc27692
    A = LinearMap{T}(f!, fc!, nx, nx; ismutating=true)

    # compute eigenvalues and eigenvectors
    λ, V = partialeigen(partialschur(A; nev=min(nx, nev), which=LM())[1])

    # sort eigenvalues by magnitude
    perm = sortperm(λ, by=(λ) -> (abs(λ), imag(λ)), rev=true)
    λ .= λ[perm]
    V .= V[:,perm]

    # eigenvalues are actually -1/λ, no modification necessary for eigenvectors
    λ .= -1 ./ λ

    return λ, V
end

"""
    left_eigenvectors(system, λ, V)
    left_eigenvectors(K, M, λ, V)

Compute the left eigenvector matrix `U` for the `system` using inverse power
iteration given the eigenvalues `λ` and the corresponding right eigenvector
matrix `V`.

The complex conjugate of each left eigenvector is stored in each row of the
matrix `U`

Left and right eigenvectors satisfy the following M-orthogonality condition:
 - u'*M*v = 1 if u and v correspond to the same eigenvalue
 - u'*M*v = 0 if u and v correspond to different eigenvalues
This means that U*M*V = I

This function assumes that `system` has not been modified since the eigenvalues
and right eigenvectors were computed.
"""
left_eigenvectors(system, λ, V) = left_eigenvectors(system.K, system.M, λ, V)

function left_eigenvectors(K, M, λ, V)

    # problem type and dimensions
    TC = eltype(V)
    nx = size(V,1)
    nev = size(V,2)

    # allocate storage
    U = rand(TC, nev, nx)
    u = Vector{TC}(undef, nx)
    tmp = Vector{TC}(undef, nx)

    # compute eigenvectors for each eigenvalue
    for iλ = 1:nev

        # factorize (K + λ*M)'
        KmλMfact = factorize(K' + λ[iλ]'*M')

        # initialize left eigenvector
        for i = 1:nx
            u[i] = U[iλ,i]
        end

        # perform a few iterations to converge the left eigenvector
        for ipass = 1:3
            # get updated u
            mul!(tmp, M, u)
            ldiv!(u, KmλMfact, tmp)
            # normalize u
            unorm = zero(TC)
            for i in axes(M, 1), j in axes(M, 2)
                unorm += conj(u[i])*M[i,j]*V[j,iλ]
            end
            rdiv!(u, conj(unorm))
        end

        # store conjugate of final eigenvector
        for i = 1:nx
            U[iλ,i] = conj(u[i])
        end
    end

    return U
end

function left_eigenvectors(K, M::SparseMatrixCSC, λ, V)

    # problem type and dimensions
    TC = eltype(V)
    nx = size(V,1)
    nev = size(V,2)

    # allocate storage
    U = rand(TC, nev, nx)
    u = Vector{TC}(undef, nx)
    tmp = Vector{TC}(undef, nx)

    # get entries in M
    iM, jM, valM = findnz(M)

    # compute eigenvectors for each eigenvalue
    for iλ = 1:nev

        # factorize (K + λ*M)'
        KmλMfact = factorize(K' + λ[iλ]'*M')

        # initialize left eigenvector
        for i = 1:nx
            u[i] = U[iλ,i]
        end

        # perform a few iterations to converge the left eigenvector
        for ipass = 1:3
            # get updated u
            mul!(tmp, M, u)
            ldiv!(u, KmλMfact, tmp)
            # normalize u
            unorm = zero(TC)
            for k in eachindex(valM)
                unorm += conj(u[iM[k]])*valM[k]*V[jM[k],iλ]
            end
            rdiv!(u, conj(unorm))
        end

        # store conjugate of final eigenvector
        for i = 1:nx
            U[iλ,i] = conj(u[i])
        end
    end

    return U
end

"""
    correlate_eigenmodes(C)

Return the permutation and the associated corruption index vector which associates
eigenmodes from the current iteration with those of the previous iteration given
the correlation matrix `C`.

The correlation matrix can take one of the following forms (in order of preference):
 - `C = U_p*M*V`
 - `C = U*M_p*V_p`
 - `C = V_p'*V`
 - `C = V'*V_p`
where `U` is a matrix of conjugated left eigenvectors, `M` is the system mass
matrix, `V` is a matrix of right eigenvectors, and `()_p` indicates a variable
from the previous iteration.

Note that the following two forms of the correlation matrix seem to be significantly
inferior to their counterparts listed above: `C = U*M*V_p` and `C = U_p*M_p*V`.
This is likely due to the way in which the left eigenvector matrix is calculated.

The corruption index is the largest magnitude in a given row of `C`
that was not chosen divided by the magnitude of the chosen eigenmode.  It is most
meaningful when using one of the forms of the correlation matrix that uses left
eigenvectors since correct eigenmodes will have magnitudes close to 1 and
incorrect eigenmodes will have magnitudes close to 0.

If the new mode number is already assigned, the next highest unassigned mode
number is used.  In this case a corruption index higher than 1 will be returned,
otherwise the values of the corruption index will always be bounded by 0 and 1.

See "New Mode Tracking Methods in Aeroelastic Analysis" by Eldred, Vankayya, and
Anderson.
"""
function correlate_eigenmodes(C)

    # get row permutation that puts maximum values on the diagonals
    nev = size(C, 1)
    tmp = Vector{real(eltype(C))}(undef, nev)
    perm = zeros(Int, nev)
    corruption = Vector{real(eltype(C))}(undef, nev)
    for i = 1:nev

        # rank each value in this row
        for j = 1:nev
            tmp[j] = abs(C[i,j])
        end
        ranked_modes = sortperm(tmp, rev=true)

        # choose the best fit that is not yet assigned
        i1 = ranked_modes[findfirst((x) -> !(x in perm), ranked_modes)]
        i2 = i1 == ranked_modes[1] ? ranked_modes[2] : ranked_modes[1]

        # assign best eigenmode fit, create corruption index
        perm[i] = i1
        corruption[i] = tmp[i2]/tmp[i1]
    end

    return perm, corruption
end

"""
    eigenvalue_analysis(assembly; kwargs...)

Compute the eigenvalues and eigenvectors of the system of nonlinear beams
contained in `assembly`.  Return the modified system, eigenvalues, eigenvectors,
and a convergence flag indicating whether the corresponding steady-state analysis
converged.

# General Keyword Arguments
 - `prescribed_conditions = Dict{Int,PrescribedConditions{Float64}}()`:
        A dictionary with keys corresponding to the points at
        which prescribed conditions are applied and values of type
        [`PrescribedConditions`](@ref) which describe the prescribed conditions
        at those points.  If time varying, this input may be provided as a
        function of time.
 - `distributed_loads = Dict{Int,DistributedLoads{Float64}}()`: A dictionary
        with keys corresponding to the elements to which distributed loads are
        applied and values of type [`DistributedLoads`](@ref) which describe
        the distributed loads on those elements.  If time varying, this input may
        be provided as a function of time.
 - `point_masses = Dict{Int,PointMass{Float64}}()`: A dictionary with keys 
        corresponding to the points to which point masses are attached and values 
        of type [`PointMass`](@ref) which contain the properties of the attached 
        point masses.  If time varying, this input may be provided as a function of time.
 - `linear_velocity = zeros(3)`: Prescribed linear velocity of the body frame. 
        If time varying, this input may be provided as a function of time.
 - `angular_velocity = zeros(3)`: Prescribed angular velocity of the body frame. 
        If time varying, this input may be provided as a function of time.
 - `linear_acceleration = zeros(3)`: Prescribed linear acceleration of the body frame.
        If time varying, this input may be provided as a function of time.
 - `angular_acceleration = zeros(3)`: Prescribed angular acceleration of the body frame.
        If time varying, this input may be provided as a function of time.
 - `gravity = [0,0,0]`: Gravity vector in the inertial frame.  If time varying, this input 
        may be provided as a function of time.
 - `time = 0.0`: Current time or vector of times corresponding to each step. May be used 
        in conjunction with time varying prescribed conditions, distributed loads, and 
        body frame motion to gradually increase displacements and loads.     
                    
# Control Flag Keyword Arguments
 - `two_dimensional = false`: Flag indicating whether to constrain results to the x-y plane
 - `structural_damping = false`: Indicates whether to enable structural damping
 - `constant_mass_matrix = false`: Indicates whether to use a constant mass matrix system
 - `reset_state = true`: Flag indicating whether the system state variables should be 
       set to zero prior to performing this analysis.
 - `linear = false`: Flag indicating whether a linear analysis should be performed.
 - `show_trace = false`: Flag indicating whether to display the solution progress.

# Nonlinear Solver Keyword Arguments
 - `method = :newton`: Method (as defined in NLsolve) to solve nonlinear system of equations
 - `linesearch = LineSearches.LineSearches.BackTracking(maxstep=1e6)`: Line search used to 
        solve the nonlinear system of equations
 - `ftol = 1e-9`: tolerance for solving the nonlinear system of equations
 - `iterations = 1000`: maximum iterations for solving the nonlinear system of equations

# Linear Solver Keyword Arguments
 - `linearization_state`: Linearization state variables.  Defaults to zeros.
 - `update_linearization = false`: Flag indicating whether to update the linearization state 
        variables for a linear analysis with the instantaneous state variables.

# Eigenvalue Solution Keyword Arguments
 - `nev = 6`: Number of eigenvalues to compute
 - `steady = reset_state && !linear`: Flag indicating whether the steady state 
        solution should be found prior to performing the eigenvalue analysis.
 - `left = false`: Flag indicating whether to return left and right eigenvectors rather 
        than just right eigenvectors.  
 - `Uprev = nothing`: Previous left eigenvector matrix.  May be provided in order to 
        reorder eigenvalues based on results from a previous iteration.
"""
function eigenvalue_analysis(assembly; constant_mass_matrix=false, kwargs...)

    if constant_mass_matrix
        system = ExpandedSystem(assembly)
    else
        system = DynamicSystem(assembly)
    end

    return eigenvalue_analysis!(system, assembly; kwargs..., reset_state=true)
end

"""
    eigenvalue_analysis!(system, assembly; kwargs...)

Pre-allocated version of `eigenvalue_analysis`.
"""
function eigenvalue_analysis!(system, assembly; 
    # general keyword arguments
    prescribed_conditions=Dict{Int,PrescribedConditions{Float64}}(),
    distributed_loads=Dict{Int,DistributedLoads{Float64}}(),
    point_masses=Dict{Int,PointMass{Float64}}(),
    linear_velocity=(@SVector zeros(3)),
    angular_velocity=(@SVector zeros(3)),
    linear_acceleration=(@SVector zeros(3)),
    angular_acceleration=(@SVector zeros(3)),
    gravity=(@SVector zeros(3)),
    time=0.0,
    # control flag keyword arguments
    two_dimensional=false,
    structural_damping=false,
    constant_mass_matrix=false,
    reset_state=true,
    linear=false,
    show_trace=false,
    # nonlinear solver keyword arguments
    method=:newton,
    linesearch=LineSearches.BackTracking(maxstep=1e6),
    ftol=1e-9,
    iterations=1000,
    # linear solver keyword arguments
    linearization_state=nothing,
    update_linearization=false,
    # eigenvalue solution keyword arguments
    nev = 6,
    steady=true,
    left=false,
    Uprev=nothing,
    )

    # check if provided system is consistent with provided keyword arguments
    constant_mass_matrix && @assert typeof(system) <: ExpandedSystem

    # reset state, if specified
    if reset_state
        reset_state!(system)
    end

    # set linearization state variables
    if steady

        if show_trace
            println("Finding a Steady-State Solution")
        end

        # perform a steady state analysis to find the linearization state variables
        system, converged = steady_state_analysis!(system, assembly;
            # general keyword arguments
            prescribed_conditions=prescribed_conditions,
            distributed_loads=distributed_loads,
            point_masses=point_masses,
            linear_velocity=linear_velocity,
            angular_velocity=angular_velocity,
            linear_acceleration=linear_acceleration,
            angular_acceleration=angular_acceleration,
            gravity=gravity,
            time=time,
            # control flag keyword arguments
            two_dimensional=two_dimensional,
            structural_damping=structural_damping,
            constant_mass_matrix=constant_mass_matrix,
            reset_state=reset_state,
            linear=linear,
            show_trace=show_trace,
            # nonlinear solver keyword arguments
            method=method,
            linesearch=linesearch,
            ftol=ftol,
            iterations=iterations,
            # linear solver keyword arguments
            linearization_state=linearization_state,
            update_linearization=update_linearization,
            )
    else
        # use specified linearization state variables
        if linear && !update_linearization
            if isnothing(linearization_state)
                system.x .= 0
            else
                system.x .= linearization_state
            end
        end

        # converged by default
        converged = true
    end

    # linearize the resulting system of equations
    x, K, M = linearize!(system, assembly; 
        prescribed_conditions=prescribed_conditions,
        distributed_loads=distributed_loads,
        point_masses=point_masses,
        linear_velocity=linear_velocity,
        angular_velocity=angular_velocity,
        linear_acceleration=linear_acceleration,
        angular_acceleration=angular_acceleration,
        gravity=gravity,
        time=time,
        two_dimensional=two_dimensional,
        structural_damping=structural_damping,
        constant_mass_matrix=constant_mass_matrix,
        )

    # solve the eigensystem
    λ, V = solve_eigensystem(x, K, M, nev)

    # correlate eigenmodes
    if !isnothing(Uprev)
        # construct correlation matrix
        C = Uprev*M*V
        # find correct permutation of eigenmodes
        perm, corruption = correlate_eigenmodes(C)
        # rearrange eigenmodes
        λ = λ[perm]
        V = V[:,perm]
    end

    if left
        # find the left eigenvector corresponding to each right eigenvector
        U = left_eigenvectors(K, M, λ, V)
        # return left and right eigenvectors
        return system, λ, U, V, converged
    end

    # return only right eigenvalues
    return system, λ, V, converged
end

"""
    initial_condition_analysis(assembly, t0; kwargs...)

Perform an analysis to obtain a consistent set of initial conditions.  Return the
resulting system and a flag indicating whether the iteration procedure converged.

# General Keyword Arguments
 - `prescribed_conditions = Dict{Int,PrescribedConditions{Float64}}()`:
        A dictionary with keys corresponding to the points at
        which prescribed conditions are applied and values of type
        [`PrescribedConditions`](@ref) which describe the prescribed conditions
        at those points.  If time varying, this input may be provided as a
        function of time.
 - `distributed_loads = Dict{Int,DistributedLoads{Float64}}()`: A dictionary
        with keys corresponding to the elements to which distributed loads are
        applied and values of type [`DistributedLoads`](@ref) which describe
        the distributed loads on those elements.  If time varying, this input may
        be provided as a function of time.
 - `point_masses = Dict{Int,PointMass{Float64}}()`: A dictionary with keys 
        corresponding to the points to which point masses are attached and values 
        of type [`PointMass`](@ref) which contain the properties of the attached 
        point masses.  If time varying, this input may be provided as a function of time.
 - `linear_velocity = zeros(3)`: Initial linear velocity of the body frame. 
 - `angular_velocity = zeros(3)`: Initial angular velocity of the body frame. 
 - `linear_acceleration = zeros(3)`: Initial linear acceleration of the body frame.
 - `angular_acceleration = zeros(3)`: Initial angular acceleration of the body frame.
 - `gravity = [0,0,0]`: Gravity vector in the inertial frame.
     
# Initial Condition Keyword Arguments
 - `u0 = fill(zeros(3), length(assembly.points))`: Initial linear displacement of 
        each point relative to the body frame
 - `theta0 = fill(zeros(3), length(assembly.points))`: Initial angular displacement of 
        each point relative to the body frame (using Wiener-Milenkovic Parameters) 
 - `V0 = fill(zeros(3), length(assembly.points))`: Initial linear velocity of 
        each point relative to the body frame
 - `Omega0 = fill(zeros(3), length(assembly.points))`: Initial angular velocity of 
        each point relative to the body frame
 - `Vdot0 = fill(zeros(3), length(assembly.points))`: Initial linear acceleration of 
        each point relative to the body frame
 - `Omegadot0 = fill(zeros(3), length(assembly.points))`: Initial angular acceleration of 
        each point relative to the body frame

# Control Flag Keyword Arguments
 - `two_dimensional = false`: Flag indicating whether to constrain results to the x-y plane
 - `structural_damping = true`: Indicates whether to enable structural damping
 - `constant_mass_matrix = false`: Indicates whether to use a constant mass matrix system
 - `reset_state = true`: Flag indicating whether the system state variables should be 
        set to zero prior to performing this analysis.
 - `steady=false`: Flag indicating whether to initialize by performing a steady state 
        analysis.
 - `linear = false`: Flag indicating whether a linear analysis should be performed.
 - `show_trace = false`: Flag indicating whether to display the solution progress.

# Nonlinear Solver Keyword Arguments
 - `method = :newton`: Method (as defined in NLsolve) to solve nonlinear system of equations
 - `linesearch = LineSearches.BackTracking(maxstep=1e6)`: Line search used to solve the
        nonlinear system of equations
 - `ftol = 1e-9`: tolerance for solving the nonlinear system of equations
 - `iterations = 1000`: maximum iterations for solving the nonlinear system of equations

# Linear Solver Keyword Arguments
 - `linearization_state`: Linearization state variables.  Defaults to zeros.
 - `update_linearization = false`: Flag indicating whether to update the linearization state 
        variables for a linear analysis with the instantaneous state variables.
"""
function initial_condition_analysis(assembly, t0; constant_mass_matrix=false, kwargs...)

    if constant_mass_matrix
        system = ExpandedSystem(assembly)
    else
        system = DynamicSystem(assembly)
    end

    return initial_condition_analysis!(system, assembly, t0; kwargs..., reset_state=true)
end

"""
    initial_condition_analysis!(system, assembly, t0; kwargs...)

Pre-allocated version of `initial_condition_analysis`.
"""
function initial_condition_analysis!(system, assembly, t0;
    # general keyword arguments
    prescribed_conditions=Dict{Int,PrescribedConditions{Float64}}(),
    distributed_loads=Dict{Int,DistributedLoads{Float64}}(),
    point_masses=Dict{Int,PointMass{Float64}}(),
    linear_velocity=(@SVector zeros(3)),
    angular_velocity=(@SVector zeros(3)),
    linear_acceleration=(@SVector zeros(3)),
    angular_acceleration=(@SVector zeros(3)),
    gravity=(@SVector zeros(3)),
    # initial condition keyword arguments
    u0=fill((@SVector zeros(3)), length(assembly.points)),
    theta0=fill((@SVector zeros(3)), length(assembly.points)),
    V0=fill((@SVector zeros(3)), length(assembly.points)),
    Omega0=fill((@SVector zeros(3)), length(assembly.points)),
    Vdot0=fill((@SVector zeros(3)), length(assembly.points)),
    Omegadot0=fill((@SVector zeros(3)), length(assembly.points)),
    # control flag keyword arguments
    two_dimensional=false,
    structural_damping=true,
    constant_mass_matrix=typeof(system)<:ExpandedSystem,
    reset_state=true,
    steady=false,
    linear=false,
    show_trace=false,
    # nonlinear solver keyword arguments
    method=:newton,
    linesearch=LineSearches.BackTracking(maxstep=1e6),
    ftol=1e-9,
    iterations=1000,
    # linear solver keyword arguments
    linearization_state=nothing,
    update_linearization=false,
    )

    # perform steady state analysis (if requested)
    if steady
        return steady_state_analysis!(system, assembly;
            # general keyword arguments
            prescribed_conditions=prescribed_conditions,
            distributed_loads=distributed_loads,
            point_masses=point_masses,
            linear_velocity=linear_velocity,
            angular_velocity=angular_velocity,
            linear_acceleration=linear_acceleration,
            angular_acceleration=angular_acceleration,
            gravity=gravity,
            time=t0,
            # control flag keyword arguments
            two_dimensional=two_dimensional,
            structural_damping=structural_damping,
            constant_mass_matrix=constant_mass_matrix,
            reset_state=reset_state,
            linear=linear,
            show_trace=show_trace,
            # nonlinear solver keyword arguments
            method=method,
            linesearch=linesearch,
            ftol=ftol,
            iterations=iterations,
            # linear solver keyword arguments
            linearization_state=linearization_state,
            update_linearization=update_linearization,
            )
    end

    # check if provided system is consistent with provided keyword arguments
    if constant_mass_matrix
        @assert typeof(system) <: ExpandedSystem
    else
        @assert typeof(system) <: DynamicSystem
    end

    # reset state, if specified
    if reset_state
        reset_state!(system)
    end

    # save provided system
    original_system = system

    # convert constant mass matrix system to a dynamic system
    if constant_mass_matrix
        # construct new system
        system = DynamicSystem(assembly; force_scaling = system.force_scaling)
        # copy state variables from the original system to the new system
        copy_state!(system, original_system, assembly;     
            prescribed_conditions=prescribed_conditions,
            distributed_loads=distributed_loads,
            point_masses=point_masses,
            linear_velocity=linear_velocity,
            angular_velocity=angular_velocity,
            linear_acceleration=linear_acceleration,
            angular_acceleration=angular_acceleration,
            gravity=gravity,
            time=t0)
    end

    # unpack pre-allocated storage and pointers
    @unpack x, r, K, M, force_scaling, indices, udot, θdot, Vdot, Ωdot = system

    # get the current time
    t0 = first(t0)

    # assume converged until proven otherwise
    converged = true

    # print the current time
    if show_trace
        println("Solving for t=$(t0)")
    end
    
    # update stored time
    system.t = t0

    # current parameters
    pcond = typeof(prescribed_conditions) <: AbstractDict ? prescribed_conditions : prescribed_conditions(t0)
    dload = typeof(distributed_loads) <: AbstractDict ? distributed_loads : distributed_loads(t0)
    pmass = typeof(point_masses) <: AbstractDict ? point_masses : point_masses(t0)
    gvec = typeof(gravity) <: AbstractVector ? SVector{3}(gravity) : SVector{3}(gravity(t0))
    vb_p = typeof(linear_velocity) <: AbstractVector ? SVector{3}(linear_velocity) : SVector{3}(linear_velocity(t0))
    ωb_p = typeof(angular_velocity) <: AbstractVector ? SVector{3}(angular_velocity) : SVector{3}(angular_velocity(t0))
    ab_p = typeof(linear_acceleration) <: AbstractVector ? SVector{3}(linear_acceleration) : SVector{3}(linear_acceleration(t0))
    αb_p = typeof(angular_acceleration) <: AbstractVector ? SVector{3}(angular_acceleration) : SVector{3}(angular_acceleration(t0))

    # indices corresponding to rigid body acceleration state variables
    update_body_acceleration_indices!(system, pcond)

    # --- Determine whether Vdot and Ωdot may be found using the equilibrium equations --- #

    # NOTE: Our system of equations cannot be solved for Vdot and Ωdot if the corresponding 
    # rows and columns of the mass matrix are zero.

    # Fortunately, though we cannot solve for these variables, their values are not used.

    # construct `rate_vars` vector
    system_mass_matrix!(system.M, x, indices, two_dimensional, force_scaling, assembly, pcond, pmass)
    rate_vars1 = .!(iszero.(sum(system.M, dims=1)))

    # --- Determine whether Fi and Mi may be found using the compatability equations --- #

    # NOTE: The compatability equations cannot be solved for Fi and Mi if the corresponding 
    # rows and columns of the compliance matrix are zero.
    
    # Values for these variables must be derived from the equilibrium equations.  Since the 
    # equilibrium equations cannot then be used to find Vdot and Ωdot, compatible values 
    # for Vdot and Ωdot must be provided.
    
    # replace mass matrix with compliance matrix
    elements = copy(assembly.elements)
    for (i, e) in enumerate(assembly.elements)
        assembly.elements[i] = Element(e.L, e.x, e.compliance, e.compliance, e.Cab, e.mu)
    end

    # temporarily ignore the mass of all point masses
    pmass2 = Dict{Int,PointMass{Float64}}()

    # construct `rate_vars2` vector to test if the second case applies
    system_mass_matrix!(system.M, x, indices, two_dimensional, force_scaling, assembly, pcond, pmass2)
    rate_vars2 = .!(iszero.(sum(system.M, dims=1)))

    # restore original element mass matrices
    for i in eachindex(assembly.elements)
        assembly.elements[i] = elements[i]
    end

    # --- Define the residual and jacobian functions --- #

    f! = (resid, x) -> initial_system_residual!(resid, x, indices, rate_vars1, rate_vars2, two_dimensional,
        force_scaling, structural_damping, assembly, pcond, dload, pmass, 
        gvec, vb_p, ωb_p, ab_p, αb_p, u0, theta0, V0, Omega0, Vdot0, Omegadot0)

    j! = (jacob, x) -> initial_system_jacobian!(jacob, x, indices, rate_vars1, rate_vars2, two_dimensional,
        force_scaling, structural_damping, assembly, pcond, dload, pmass, 
        gvec, vb_p, ωb_p, ab_p, αb_p, u0, theta0, V0, Omega0, Vdot0, Omegadot0)

    # --- Solve for the corresponding state variables --- #

    if linear
        # perform a linear analysis
        if isnothing(linearization_state)
            x .= 0
        else
            x .= linearization_state
        end
        f!(r, x)
        j!(K, x)

<<<<<<< HEAD
        # update the solution vector
        x .-= ImplicitAD.implicit_linear(K, r)

=======
        # update the solution vector            
        x .-= ImplicitAD.implicit_linear(K, r)
    
>>>>>>> 3fc27692
        # set the convergence flag
        converged = true
    else
 
        # nonlinear solve
        solve = x -> begin 

<<<<<<< HEAD
            # solve the nonlinear function
            df = NLsolve.OnceDifferentiable(f!, j!, x, r, K)
=======
        result = NLsolve.nlsolve(df, x,
            show_trace=show_trace,
            linsolve=(x, A, b) -> x .= ImplicitAD.implicit_linear(A, b),
            method=method,
            linesearch=linesearch,
            ftol=ftol,
            iterations=iterations)
>>>>>>> 3fc27692

            result = NLsolve.nlsolve(df, x,
                show_trace=show_trace,
                method=method,
                linesearch=linesearch,
                ftol=ftol,
                iterations=iterations)

            # update the convergence flag
            converged = result.f_converged

            return result.zero
        end

        # update the solution vector
        x .= ImplicitAD.implicit(solve, f!, x)

    end

    # --- Save state and rate variables associated with each point --- #

    for ipoint in eachindex(assembly.points)
        # point state variables 
        Fe, Me = point_loads(x, ipoint, indices.icol_point, force_scaling, pcond)
        u, θ = initial_point_displacement(x, ipoint, indices.icol_point, pcond, u0, theta0, rate_vars2)
        V, Ω = V0[ipoint], Omega0[ipoint]
        # point rate variables
        udot[ipoint], θdot[ipoint] = point_velocities(x, ipoint, indices.icol_point)
        Vdot[ipoint], Ωdot[ipoint] = initial_point_velocity_rates(x, ipoint, 
            indices.icol_point, pcond, Vdot0, Omegadot0, rate_vars2)
        # modify accelerations to account for rigid body motion
        Δx = assembly.points[ipoint]
        vb, ωb = vb_p, ωb_p
        ab, αb = body_accelerations(x, indices.icol_body, ab_p, αb_p)
        Vdot[ipoint] += ab + cross(αb, Δx + u) + cross(ωb, udot[ipoint])
        Ωdot[ipoint] += αb
        # save state variables
        set_external_forces!(system, prescribed_conditions, Fe, ipoint)
        set_external_moments!(system, prescribed_conditions, Me, ipoint)
        set_linear_displacement!(system, prescribed_conditions, u, ipoint)
        set_angular_displacement!(system, prescribed_conditions, θ, ipoint)
        set_linear_velocity!(system, V, ipoint)
        set_angular_velocity!(system, Ω, ipoint)
    end

    # --- Restore constant mass matrix system (if applicable) --- #

    if !(typeof(original_system) <: DynamicSystem)
        # copy state variables from the dynamic system to the original system
        copy_state!(original_system, system, assembly;     
            prescribed_conditions=prescribed_conditions,
            distributed_loads=distributed_loads,
            point_masses=point_masses,
            linear_velocity=linear_velocity,
            angular_velocity=angular_velocity,
            linear_acceleration=linear_acceleration,
            angular_acceleration=angular_acceleration,
            gravity=gravity,
            time=t0)
    end

    return original_system, converged
end

"""
    time_domain_analysis(assembly, tvec; kwargs...)

Perform a time-domain analysis for the system of nonlinear beams contained in
`assembly` using the time vector `tvec`.  Return the final system, a post-processed
solution history, and a convergence flag indicating whether the iteration procedure
converged for every time step.

# General Keyword Arguments
 - `prescribed_conditions = Dict{Int,PrescribedConditions{Float64}}()`:
        A dictionary with keys corresponding to the points at
        which prescribed conditions are applied and values of type
        [`PrescribedConditions`](@ref) which describe the prescribed conditions
        at those points.  If time varying, this input may be provided as a
        function of time.
 - `distributed_loads = Dict{Int,DistributedLoads{Float64}}()`: A dictionary
        with keys corresponding to the elements to which distributed loads are
        applied and values of type [`DistributedLoads`](@ref) which describe
        the distributed loads on those elements.  If time varying, this input may
        be provided as a function of time.
 - `point_masses = Dict{Int,PointMass{Float64}}()`: A dictionary with keys 
        corresponding to the points to which point masses are attached and values 
        of type [`PointMass`](@ref) which contain the properties of the attached 
        point masses.  If time varying, this input may be provided as a function of time.
 - `linear_velocity = zeros(3)`: Initial linear velocity of the body frame. 
 - `angular_velocity = zeros(3)`: Initial angular velocity of the body frame. 
 - `linear_acceleration = zeros(3)`: Prescribed linear acceleration of the body frame.
 - `angular_acceleration = zeros(3)`: Prescribed angular acceleration of the body frame.
 - `gravity = [0,0,0]`: Gravity vector in the inertial frame.
 - `save = eachindex(tvec)`: Steps at which to save the time history

 # Initial Condition Keyword Arguments
 - `u0 = fill(zeros(3), length(assembly.points))`: Initial linear displacement of 
        each point in the body frame
 - `theta0 = fill(zeros(3), length(assembly.points))`: Initial angular displacement of 
        each point in the body frame (using Wiener-Milenkovic Parameters) 
 - `V0 = fill(zeros(3), length(assembly.points))`: Initial linear velocity of 
        each point in the body frame **excluding contributions from body frame motion**
 - `Omega0 = fill(zeros(3), length(assembly.points))`: Initial angular velocity of 
        each point in the body frame **excluding contributions from body frame motion**
 - `Vdot0 = fill(zeros(3), length(assembly.points))`: Initial linear acceleration of 
        each point in the body frame **excluding contributions from body frame motion**
 - `Omegadot0 = fill(zeros(3), length(assembly.points))`: Initial angular acceleration of 
        each point in the body frame **excluding contributions from body frame motion**

# Control Flag Keyword Arguments
 - `two_dimensional = false`: Flag indicating whether to constrain results to the x-y plane
 - `structural_damping = true`: Indicates whether to enable structural damping
 - `reset_state = true`: Flag indicating whether the system state variables should be 
        set to zero prior to performing this analysis.
 - `initialize = true`: Flag indicating whether a consistent set of initial
        conditions should be found using [`initial_condition_analysis`](@ref).
 - `steady=false`: Flag indicating whether to initialize by performing a steady state 
        analysis.
 - `linear = false`: Flag indicating whether a linear analysis should be performed.
 - `show_trace = false`: Flag indicating whether to display the solution progress.

 # Nonlinear Solver Keyword Arguments
 - `method = :newton`: Method (as defined in NLsolve) to solve nonlinear system of equations
 - `linesearch = LineSearches.BackTracking(maxstep=1e6)`: Line search used to solve 
        nonlinear systems of equations
 - `ftol = 1e-9`: tolerance for solving the nonlinear system of equations
 - `iterations = 1000`: maximum iterations for solving the nonlinear system of equations

# Linear Solver Keyword Arguments
 - `linearization_state`: Linearization state variables.  Defaults to zeros.
 - `update_linearization`: Flag indicating whether to update the linearization state 
        variables for a linear analysis with the instantaneous state variables.
"""
function time_domain_analysis(assembly, tvec; kwargs...)

    system = DynamicSystem(assembly)

    return time_domain_analysis!(system, assembly, tvec; kwargs...)
end

"""
    time_domain_analysis!(system, assembly, tvec; kwargs...)

Pre-allocated version of [`time_domain_analysis`](@ref).
"""
function time_domain_analysis!(system::DynamicSystem, assembly, tvec;
    # general keyword arguments
    prescribed_conditions=Dict{Int,PrescribedConditions{Float64}}(),
    distributed_loads=Dict{Int,DistributedLoads{Float64}}(),
    point_masses=Dict{Int,PointMass{Float64}}(),
    linear_velocity=(@SVector zeros(3)),
    angular_velocity=(@SVector zeros(3)),
    linear_acceleration=(@SVector zeros(3)),
    angular_acceleration=(@SVector zeros(3)),
    gravity=(@SVector zeros(3)), 
    save=eachindex(tvec),
    # initial condition keyword arguments
    u0=fill((@SVector zeros(3)), length(assembly.points)),
    theta0=fill((@SVector zeros(3)), length(assembly.points)),
    V0=fill((@SVector zeros(3)), length(assembly.points)),
    Omega0=fill((@SVector zeros(3)), length(assembly.points)),
    Vdot0=fill((@SVector zeros(3)), length(assembly.points)),
    Omegadot0=fill((@SVector zeros(3)), length(assembly.points)),
    # control flag keyword arguments
    two_dimensional=false,
    structural_damping=true,
    reset_state=true,
    initialize=true,
    steady=false,
    linear=false,
    show_trace=false,
    # nonlinear solver keyword arguments
    method=:newton,
    linesearch=LineSearches.BackTracking(maxstep=1e6),
    ftol=1e-9,
    iterations=1000,
    # linear solver keyword arguments
    linearization_state=nothing,
    update_linearization=false,
    )

    # reset state, if specified
    if reset_state
        reset_state!(system)
    end

    # perform initial condition analysis
    if initialize
        # perform initialization procedure
        system, converged = initial_condition_analysis!(system, assembly, first(tvec);
            prescribed_conditions=prescribed_conditions,
            distributed_loads=distributed_loads,
            point_masses=point_masses,
            linear_velocity=linear_velocity,
            angular_velocity=angular_velocity,
            linear_acceleration=linear_acceleration,
            angular_acceleration=angular_acceleration,
            gravity=gravity,
            u0=u0,
            theta0=theta0,
            V0=V0,
            Omega0=Omega0,
            Vdot0=Vdot0,
            Omegadot0=Omegadot0,
            two_dimensional=two_dimensional,
            structural_damping=structural_damping,
            reset_state=reset_state,
            linear=linear,
            steady=steady,
            show_trace=show_trace,
            method=method,
            linesearch=linesearch,
            ftol=ftol,
            iterations=iterations,
            linearization_state=linearization_state,
            )
    else
        # converged by default
        converged = true
    end

    # unpack pre-allocated storage and pointers
    @unpack x, r, K, force_scaling, indices, udot, θdot, Vdot, Ωdot = system

    # initialize storage for each time step
    history = Vector{AssemblyState{eltype(system)}}(undef, length(save))
    isave = 1

    # add initial state to the solution history
    if isave in save
        pcond = typeof(prescribed_conditions) <: AbstractDict ?
            prescribed_conditions : prescribed_conditions(first(tvec))
        history[isave] = AssemblyState(system, assembly, prescribed_conditions=pcond)
        isave += 1
    end

    # begin time stepping
    for it in eachindex(tvec)[2:end]

        # print the current time
        if show_trace
            println("Solving for t=$(tvec[it])")
        end

        # update stored time
        system.t = tvec[it]

        # current time step size
        dt = tvec[it] - tvec[it-1]

        # current parameters
        pcond = typeof(prescribed_conditions) <: AbstractDict ? prescribed_conditions : prescribed_conditions(tvec[it])
        dload = typeof(distributed_loads) <: AbstractDict ? distributed_loads : distributed_loads(tvec[it])
        pmass = typeof(point_masses) <: AbstractDict ? point_masses : point_masses(tvec[it])
        gvec = typeof(gravity) <: AbstractVector ? SVector{3}(gravity) : SVector{3}(gravity(tvec[it]))
        vb_p = typeof(linear_velocity) <: AbstractVector ? SVector{3}(linear_velocity) : SVector{3}(linear_velocity(tvec[it]))
        ωb_p = typeof(angular_velocity) <: AbstractVector ? SVector{3}(angular_velocity) : SVector{3}(angular_velocity(tvec[it]))

        # initialization terms for each point
        for ipoint = 1:length(assembly.points)
            # state variables for this point
            u, θ = point_displacement(x, ipoint, indices.icol_point, pcond)
            V, Ω = point_velocities(x, ipoint, indices.icol_point)
            # initialization terms for this point
            udot[ipoint] = 2/dt*u + udot[ipoint]
            θdot[ipoint] = 2/dt*θ + θdot[ipoint]
            Vdot[ipoint] = 2/dt*V + Vdot[ipoint]
            Ωdot[ipoint] = 2/dt*Ω + Ωdot[ipoint]
        end

        # define the residual and jacobian functions
        f! = (r, x) -> newmark_system_residual!(r, x, indices, two_dimensional, force_scaling,
            structural_damping, assembly, pcond, dload, pmass, gvec, vb_p, ωb_p,
            udot, θdot, Vdot, Ωdot, dt)

        j! = (K, x) -> newmark_system_jacobian!(K, x, indices, two_dimensional, force_scaling, 
            structural_damping, assembly, pcond, dload, pmass, gvec, vb_p, ωb_p,
            udot, θdot, Vdot, Ωdot, dt)

        # solve for the new set of state variables
        if linear
            # perform a linear analysis
            if !update_linearization
                if isnothing(linearization_state)
                    x .= 0
                else
                    x .= linearization_state
                end
            end
            f!(r, x)
            j!(K, x)

<<<<<<< HEAD
            # update the solution vector
            x .-= ImplicitAD.implicit_linear(K, r)

=======
            # update the solution vector            
            x .-= ImplicitAD.implicit_linear(K, r)
>>>>>>> 3fc27692
        else

<<<<<<< HEAD
            # nonlinear solve
            solve = x -> begin 
=======
            result = NLsolve.nlsolve(df, x,
                show_trace=show_trace,
                linsolve=(x, A, b) -> x .= ImplicitAD.implicit_linear(A, b),
                method=method,
                linesearch=linesearch,
                ftol=ftol,
                iterations=iterations)
>>>>>>> 3fc27692

                # solve the nonlinear function
                df = NLsolve.OnceDifferentiable(f!, j!, x, r, K)

                result = NLsolve.nlsolve(df, x,
                    show_trace=show_trace,
                    method=method,
                    linesearch=linesearch,
                    ftol=ftol,
                    iterations=iterations)

                # update the convergence flag
                converged = result.f_converged

                return result.zero
            end

            # update the solution vector
            x .= ImplicitAD.implicit(solve, f!, x)

        end

        # set new state rates
        for ipoint = 1:length(assembly.points)
            u, θ = point_displacement(x, ipoint, indices.icol_point, pcond)
            V, Ω = point_velocities(x, ipoint, indices.icol_point)
            udot[ipoint] = 2/dt*u - udot[ipoint]
            θdot[ipoint] = 2/dt*θ - θdot[ipoint]
            Vdot[ipoint] = 2/dt*V - Vdot[ipoint]
            Ωdot[ipoint] = 2/dt*Ω - Ωdot[ipoint]
        end

        # add state to history
        if it in save
            history[isave] = AssemblyState(system, assembly, prescribed_conditions=pcond)
            isave += 1
        end

        # stop early if unconverged
        if !converged
            # print error message
            if show_trace
                println("Solution failed to converge")
            end
            # trim the time history
            history = history[1:it]
            # exit time simulation
            break
        end

    end

    return system, history, converged
end<|MERGE_RESOLUTION|>--- conflicted
+++ resolved
@@ -120,7 +120,7 @@
         pmass = typeof(point_masses) <: AbstractDict ? point_masses : point_masses(t)
         gvec = typeof(gravity) <: AbstractVector ? SVector{3}(gravity) : SVector{3}(gravity(t))
 
-        # store (constant) parameters for computing residuals and jacobians
+        # define (constant) parameters
         constants = (; 
             # store indices, control flags, and parameter function
             indices, two_dimensional, force_scaling, pfunc, 
@@ -144,7 +144,6 @@
                 end
             end
 
-<<<<<<< HEAD
             # update the residual
             resid = static_residual!(r, x, p, constants)
 
@@ -157,27 +156,10 @@
             # update the convergence flag
             converged = true
 
-=======
-            # update the solution vector
-            x .-= ImplicitAD.implicit_linear(K, r)
->>>>>>> 3fc27692
         else
 
-<<<<<<< HEAD
             # update the solution
             x .= ImplicitAD.implicit(static_nlsolve!, static_residual!, p, constants; drdy=static_jacobian!)
-=======
-            result = NLsolve.nlsolve(df, x,
-                show_trace=show_trace,
-                linsolve=(x, A, b) -> x .= ImplicitAD.implicit_linear(A, b),
-                method=method,
-                linesearch=linesearch,
-                ftol=ftol,
-                iterations=iterations)
->>>>>>> 3fc27692
-
-            # update the jacobian
-            K .= constants.jacob
 
             # update the convergence flag
             converged = constants.converged[]
@@ -469,30 +451,19 @@
             end
 
             # update the solution vector
-<<<<<<< HEAD
             x .-= ImplicitAD.implicit_linear(jacob, resid)
 
             # update the convergence flag
             converged = true
 
         else
-=======
-            x .-= ImplicitAD.implicit_linear(K, r)
-        else
-            # perform a nonlinear analysis
-            df = NLsolve.OnceDifferentiable(f!, j!, x, r, K)
-
-            result = NLsolve.nlsolve(df, x,
-                show_trace=show_trace,
-                linsolve=(x, A, b) -> x .= ImplicitAD.implicit_linear(A, b),
-                method=method,
-                linesearch=linesearch,
-                ftol=ftol,
-                iterations=iterations)
->>>>>>> 3fc27692
 
             # update the solution
-            x .= ImplicitAD.implicit(steady_nlsolve!, steady_residual!, p, constants; drdy=steady_jacobian!)
+            if constant_mass_matrix
+                x .= ImplicitAD.implicit(expanded_steady_nlsolve!, steady_residual!, p, constants; drdy=expanded_steady_jacobian!)
+            else
+                x .= ImplicitAD.implicit(steady_nlsolve!, steady_residual!, p, constants; drdy=steady_jacobian!)
+            end
 
             # update the convergence flag
             converged = constants.converged[]
@@ -548,8 +519,12 @@
         structural_damping, assembly, pcond, dload, pmass, gravity, vb_p, ωb_p, ab_p, αb_p)
 end
 
-function expanded_steady_residual!(resid, x, p, constants)
-    
+# defines the steady jacobian (for use with ImplicitAD)
+function steady_jacobian!(steady_residual!, x, p, constants)
+
+    # unpack temporary storage for the jacobian
+    @unpack jacob = constants
+
     # unpack indices, control flags, and parameter function
     @unpack indices, two_dimensional, force_scaling, pfunc = constants
     
@@ -573,17 +548,47 @@
     # update acceleration state variable indices
     update_body_acceleration_indices!(indices, pcond)
 
-    # compute and return the residual
-    return expanded_steady_system_residual!(resid, x, indices, two_dimensional, force_scaling, 
+    # compute and return the jacobian
+    return steady_system_jacobian!(jacob, x, indices, two_dimensional, force_scaling, 
         structural_damping, assembly, pcond, dload, pmass, gravity, vb_p, ωb_p, ab_p, αb_p)
 end
 
-# defines the steady jacobian (for use with ImplicitAD)
-function steady_jacobian!(steady_residual!, x, p, constants)
-
-    # unpack temporary storage for the jacobian
-    @unpack jacob = constants
-
+# defines the (nonlinear) solver (for use with ImplicitAD)
+function steady_nlsolve!(p, constants)
+
+    # unpack pre-allocated storage and the convergence flag
+    @unpack x0, resid, jacob, converged = constants
+
+    # wrap the residual
+    f!(resid, x) = steady_residual!(resid, x, p, constants)
+
+    # wrap the jacobian
+    j!(jacob, x) = steady_jacobian!(steady_residual!, x, p, (; constants..., jacob))
+
+    # construct temporary storage
+    df = NLsolve.OnceDifferentiable(f!, j!, x0, resid, jacob)
+
+    # unpack nonlinear solver parameters
+    @unpack show_trace, method, linesearch, ftol, iterations = constants
+
+    # solve the system
+    result = NLsolve.nlsolve(df, x0,
+        show_trace=show_trace,
+        linsolve=(x, A, b) -> x .= ImplicitAD.implicit_linear(A, b),
+        method=method,
+        linesearch=linesearch,
+        ftol=ftol,
+        iterations=iterations)
+
+    # update the convergence flag
+    converged[] = result.f_converged
+
+    # return the result
+    return result.zero
+end
+
+function expanded_steady_residual!(resid, x, p, constants)
+    
     # unpack indices, control flags, and parameter function
     @unpack indices, two_dimensional, force_scaling, pfunc = constants
     
@@ -607,8 +612,8 @@
     # update acceleration state variable indices
     update_body_acceleration_indices!(indices, pcond)
 
-    # compute and return the jacobian
-    return steady_system_jacobian!(jacob, x, indices, two_dimensional, force_scaling, 
+    # compute and return the residual
+    return expanded_steady_system_residual!(resid, x, indices, two_dimensional, force_scaling, 
         structural_damping, assembly, pcond, dload, pmass, gravity, vb_p, ωb_p, ab_p, αb_p)
 end
 
@@ -643,40 +648,6 @@
     # compute and return the jacobian
     return expanded_steady_system_jacobian!(jacob, x, indices, two_dimensional, force_scaling, 
         structural_damping, assembly, pcond, dload, pmass, gravity, vb_p, ωb_p, ab_p, αb_p)
-end
-
-# defines the (nonlinear) solver (for use with ImplicitAD)
-function steady_nlsolve!(p, constants)
-
-    # unpack pre-allocated storage and the convergence flag
-    @unpack x0, resid, jacob, converged = constants
-
-    # wrap the residual
-    f!(resid, x) = steady_residual!(resid, x, p, constants)
-
-    # wrap the jacobian
-    j!(jacob, x) = steady_jacobian!(steady_residual!, x, p, (; constants..., jacob))
-
-    # construct temporary storage
-    df = NLsolve.OnceDifferentiable(f!, j!, x0, resid, jacob)
-
-    # unpack nonlinear solver parameters
-    @unpack show_trace, method, linesearch, ftol, iterations = constants
-
-    # solve the system
-    result = NLsolve.nlsolve(df, x0,
-        show_trace=show_trace,
-        linsolve=(x, A, b) -> x .= ImplicitAD.implicit_linear(A, b),
-        method=method,
-        linesearch=linesearch,
-        ftol=ftol,
-        iterations=iterations)
-
-    # update the convergence flag
-    converged[] = result.f_converged
-
-    # return the result
-    return result.zero
 end
 
 function expanded_steady_nlsolve!(p, constants)
@@ -852,13 +823,8 @@
     T = eltype(x)
     nx = length(x)
     Kfact = lu(K)
-<<<<<<< HEAD
-    f! = (b, x) -> b .= implicit_linear(K, M * x; fact=Kfact)
-    fc! = (b, x) -> mul!(b, M', implicit_linear(K', x; fact=Kfact')
-=======
     f! = (b, x) -> b .= ImplicitAD.implicit_linear(K,  M * x; Af=Kfact)
     fc! = (b, x) -> mul!(b, M', ImplicitAD.implicit_linear(K', x; Af=Kfact'))
->>>>>>> 3fc27692
     A = LinearMap{T}(f!, fc!, nx, nx; ismutating=true)
 
     # compute eigenvalues and eigenvectors
@@ -1108,6 +1074,16 @@
  - `update_linearization = false`: Flag indicating whether to update the linearization state 
         variables for a linear analysis with the instantaneous state variables.
 
+# Sensitivity Analysis Keyword Arguments
+- `pfunc = (p, t) -> (;)`: Function which returns a named tuple with fields corresponding
+        to updated versions of the arguments `assembly`, `prescribed_conditions`, 
+        `distributed_loads`, `point_masses`, `linear_velocity`, `angular_velocity`, 
+        `linear_acceleration`, `angular_acceleration`, and `gravity`. Only fields contained 
+        in the resulting named tuple will be overwritten.
+- `p`: Sensitivity parameters, as defined in conjunction with the keyword argument `pfunc`.  
+        While not necessary, using `pfunc` and `p` to define the arguments to this function
+        allows automatic differentiation sensitivities to be computed more efficiently
+
 # Eigenvalue Solution Keyword Arguments
  - `nev = 6`: Number of eigenvalues to compute
  - `steady = reset_state && !linear`: Flag indicating whether the steady state 
@@ -1159,6 +1135,9 @@
     # linear solver keyword arguments
     linearization_state=nothing,
     update_linearization=false,
+    # sensitivity analysis keyword arguments
+    pfunc = (p, t) -> (;),
+    p = nothing,
     # eigenvalue solution keyword arguments
     nev = 6,
     steady=true,
@@ -1167,7 +1146,11 @@
     )
 
     # check if provided system is consistent with provided keyword arguments
-    constant_mass_matrix && @assert typeof(system) <: ExpandedSystem
+    if constant_mass_matrix
+        @assert typeof(system) <: ExpandedSystem
+    else
+        @assert typeof(system) <: DynamicSystem
+    end
 
     # reset state, if specified
     if reset_state
@@ -1208,6 +1191,9 @@
             # linear solver keyword arguments
             linearization_state=linearization_state,
             update_linearization=update_linearization,
+            # sensitivity analysis keyword arguments
+            pfunc = pfunc,
+            p = p,
             )
     else
         # use specified linearization state variables
@@ -1237,6 +1223,8 @@
         two_dimensional=two_dimensional,
         structural_damping=structural_damping,
         constant_mass_matrix=constant_mass_matrix,
+        pfunc=pfunc,
+        p=p,
         )
 
     # solve the eigensystem
@@ -1328,6 +1316,17 @@
  - `linearization_state`: Linearization state variables.  Defaults to zeros.
  - `update_linearization = false`: Flag indicating whether to update the linearization state 
         variables for a linear analysis with the instantaneous state variables.
+
+# Sensitivity Analysis Keyword Arguments
+- `pfunc = (p, t) -> (;)`: Function which returns a named tuple with fields corresponding
+        to updated versions of the arguments `assembly`, `prescribed_conditions`, 
+        `distributed_loads`, `point_masses`, `linear_velocity`, `angular_velocity`, 
+        `linear_acceleration`, `angular_acceleration`, `gravity`, `u0`, `theta0`, `V0`, 
+        `Omega0`, `Vdot0`, and `Omegadot0`. Only fields contained in the resulting named 
+        tuple will be overwritten.
+- `p`: Sensitivity parameters, as defined in conjunction with the keyword argument `pfunc`.  
+        While not necessary, using `pfunc` and `p` to define the arguments to this function
+        allows automatic differentiation sensitivities to be computed more efficiently
 """
 function initial_condition_analysis(assembly, t0; constant_mass_matrix=false, kwargs...)
 
@@ -1378,6 +1377,9 @@
     # linear solver keyword arguments
     linearization_state=nothing,
     update_linearization=false,
+    # sensitivity analysis keyword arguments
+    pfunc = (p, t) -> (;),
+    p = nothing,
     )
 
     # perform steady state analysis (if requested)
@@ -1408,6 +1410,9 @@
             # linear solver keyword arguments
             linearization_state=linearization_state,
             update_linearization=update_linearization,
+            # sensitivity analysis keyword arguments
+            pfunc = pfunc,
+            p = p,
             )
     end
 
@@ -1426,41 +1431,7 @@
     # save provided system
     original_system = system
 
-    # convert constant mass matrix system to a dynamic system
-    if constant_mass_matrix
-        # construct new system
-        system = DynamicSystem(assembly; force_scaling = system.force_scaling)
-        # copy state variables from the original system to the new system
-        copy_state!(system, original_system, assembly;     
-            prescribed_conditions=prescribed_conditions,
-            distributed_loads=distributed_loads,
-            point_masses=point_masses,
-            linear_velocity=linear_velocity,
-            angular_velocity=angular_velocity,
-            linear_acceleration=linear_acceleration,
-            angular_acceleration=angular_acceleration,
-            gravity=gravity,
-            time=t0)
-    end
-
-    # unpack pre-allocated storage and pointers
-    @unpack x, r, K, M, force_scaling, indices, udot, θdot, Vdot, Ωdot = system
-
-    # get the current time
-    t0 = first(t0)
-
-    # assume converged until proven otherwise
-    converged = true
-
-    # print the current time
-    if show_trace
-        println("Solving for t=$(t0)")
-    end
-    
-    # update stored time
-    system.t = t0
-
-    # current parameters
+    # default parameters
     pcond = typeof(prescribed_conditions) <: AbstractDict ? prescribed_conditions : prescribed_conditions(t0)
     dload = typeof(distributed_loads) <: AbstractDict ? distributed_loads : distributed_loads(t0)
     pmass = typeof(point_masses) <: AbstractDict ? point_masses : point_masses(t0)
@@ -1470,8 +1441,56 @@
     ab_p = typeof(linear_acceleration) <: AbstractVector ? SVector{3}(linear_acceleration) : SVector{3}(linear_acceleration(t0))
     αb_p = typeof(angular_acceleration) <: AbstractVector ? SVector{3}(angular_acceleration) : SVector{3}(angular_acceleration(t0))
 
-    # indices corresponding to rigid body acceleration state variables
+    # get new assembly and parameters
+    parameters = pfunc(p, t)
+
+    # overwrite default assembly and parameters (if applicable)
+    assembly = get(parameters, :assembly, assembly)
+    pcond = get(parameters, :prescribed_conditions, pcond)
+    dload = get(parameters, :distributed_loads, dload)
+    pmass = get(parameters, :point_masses, pmass)
+    gvec = SVector{3}(get(parameters, :gravity, gvec))
+    vb_p = SVector{3}(get(parameters, :linear_velocity, vb_p))
+    ωb_p = SVector{3}(get(parameters, :angular_velocity, ωb_p))
+    ab_p = SVector{3}(get(parameters, :linear_acceleration, ab_p))
+    αb_p = SVector{3}(get(parameters, :angular_acceleration, αb_p))
+
+    # convert constant mass matrix system to a dynamic system
+    if constant_mass_matrix
+        # construct new system
+        system = DynamicSystem(assembly; force_scaling = system.force_scaling)
+        # copy state variables from the original system to the new system
+        copy_state!(system, original_system, assembly;     
+            prescribed_conditions=pcond,
+            distributed_loads=dload,
+            point_masses=pmass,
+            linear_velocity=vb_p,
+            angular_velocity=ωb_p,
+            linear_acceleration=ab_p,
+            angular_acceleration=αb_p,
+            gravity=gvec,
+            time=t0)
+    end
+
+    # update acceleration state variable indices
     update_body_acceleration_indices!(system, pcond)
+
+    # unpack pre-allocated storage and pointers
+    @unpack x, r, K, M, force_scaling, indices, udot, θdot, Vdot, Ωdot = system
+
+    # get the current time
+    t0 = first(t0)
+
+    # assume converged until proven otherwise
+    converged = true
+
+    # print the current time
+    if show_trace
+        println("Solving for t=$(t0)")
+    end
+    
+    # update stored time
+    system.t = t0
 
     # --- Determine whether Vdot and Ωdot may be found using the equilibrium equations --- #
 
@@ -1511,72 +1530,49 @@
         assembly.elements[i] = elements[i]
     end
 
-    # --- Define the residual and jacobian functions --- #
-
-    f! = (resid, x) -> initial_system_residual!(resid, x, indices, rate_vars1, rate_vars2, two_dimensional,
-        force_scaling, structural_damping, assembly, pcond, dload, pmass, 
-        gvec, vb_p, ωb_p, ab_p, αb_p, u0, theta0, V0, Omega0, Vdot0, Omegadot0)
-
-    j! = (jacob, x) -> initial_system_jacobian!(jacob, x, indices, rate_vars1, rate_vars2, two_dimensional,
-        force_scaling, structural_damping, assembly, pcond, dload, pmass, 
-        gvec, vb_p, ωb_p, ab_p, αb_p, u0, theta0, V0, Omega0, Vdot0, Omegadot0)
+    # store (constant) parameters for computing residuals and jacobians
+    constants = (; 
+        # store indices, control flags, and parameter function
+        indices, two_dimensional, force_scaling, pfunc, 
+        # also store (default) parameters and current time
+        assembly, pcond, dload, pmass, gvec, vb_p, ωb_p, ab_p, αb_p, t,
+        # also store the initial conditions
+        u0, theta0, V0, Omega0, Vdot0, Omegadot0,
+        # also store the initial guess, residual, jacobian, and flag for convergence
+        x0=x, resid=r, jacob=K, converged=Ref(converged),
+        # also store keyword arguments for the nonlinear solver
+        show_trace, method, linesearch, ftol, iterations
+    ) 
 
     # --- Solve for the corresponding state variables --- #
 
     if linear
+
         # perform a linear analysis
         if isnothing(linearization_state)
             x .= 0
         else
             x .= linearization_state
         end
-        f!(r, x)
-        j!(K, x)
-
-<<<<<<< HEAD
+
+        # update the residual
+        resid = initial_residual!(r, x, p, constants)
+
+        # update the jacobian
+        jacob = initial_jacobian!(initial_residual!, x, p, constants)
+
         # update the solution vector
-        x .-= ImplicitAD.implicit_linear(K, r)
-
-=======
-        # update the solution vector            
-        x .-= ImplicitAD.implicit_linear(K, r)
-    
->>>>>>> 3fc27692
+        x .-= ImplicitAD.implicit_linear(jacob, resid)
+
         # set the convergence flag
         converged = true
     else
  
-        # nonlinear solve
-        solve = x -> begin 
-
-<<<<<<< HEAD
-            # solve the nonlinear function
-            df = NLsolve.OnceDifferentiable(f!, j!, x, r, K)
-=======
-        result = NLsolve.nlsolve(df, x,
-            show_trace=show_trace,
-            linsolve=(x, A, b) -> x .= ImplicitAD.implicit_linear(A, b),
-            method=method,
-            linesearch=linesearch,
-            ftol=ftol,
-            iterations=iterations)
->>>>>>> 3fc27692
-
-            result = NLsolve.nlsolve(df, x,
-                show_trace=show_trace,
-                method=method,
-                linesearch=linesearch,
-                ftol=ftol,
-                iterations=iterations)
-
-            # update the convergence flag
-            converged = result.f_converged
-
-            return result.zero
-        end
-
-        # update the solution vector
-        x .= ImplicitAD.implicit(solve, f!, x)
+        # update the solution
+        x .= ImplicitAD.implicit(initial_nlsolve!, initial_residual!, p, constants; drdy=initial_jacobian!)
+
+        # update the convergence flag
+        converged = constants.converged[]
 
     end
 
@@ -1625,6 +1621,129 @@
     return original_system, converged
 end
 
+# defines the initial residual (for use with ImplicitAD)
+function initial_residual!(resid, x, p, constants)
+    
+    # unpack indices, control flags, and parameter function
+    @unpack indices, two_dimensional, force_scaling, pfunc = constants
+    
+    # also unpack (default) parameters and current time
+    @unpack assembly, pcond, dload, pmass, gvec, vb_p, ωb_p, ab_p, αb_p, t = constants
+
+    # also unpack initial conditions
+    @unpack u0, theta0, V0, Omega0, Vdot0, Omegadot0 = constants
+
+    # get new assembly and parameters
+    parameters = pfunc(p, t)
+
+    # overwrite default assembly and parameters (if applicable)
+    assembly = get(parameters, :assembly, assembly)
+    pcond = get(parameters, :prescribed_conditions, pcond)
+    dload = get(parameters, :distributed_loads, dload)
+    pmass = get(parameters, :point_masses, pmass)
+    gvec = SVector{3}(get(parameters, :gravity, gvec))
+    vb_p = SVector{3}(get(parameters, :linear_velocity, vb_p))
+    ωb_p = SVector{3}(get(parameters, :angular_velocity, ωb_p))
+    ab_p = SVector{3}(get(parameters, :linear_acceleration, ab_p))
+    αb_p = SVector{3}(get(parameters, :angular_acceleration, αb_p))
+
+    # overwrite default initial conditions 
+    u0 = get(parameters, :u0, u0)
+    theta0 = get(parameters, :theta0, theta0)
+    V0 = get(parameters, :V0, V0)
+    Omega0 = get(parameters, :Omega0, Omega0)
+    Vdot0 = get(parameters, :Vdot0, Vdot0)
+    Omegadot0 = get(parameters, :Omegadot0, Omegadot0)
+
+    # update acceleration state variable indices
+    update_body_acceleration_indices!(indices, pcond)
+
+    # compute and return the residual
+    return initial_system_residual!(resid, x, indices, rate_vars1, rate_vars2, two_dimensional,
+        force_scaling, structural_damping, assembly, pcond, dload, pmass, 
+        gvec, vb_p, ωb_p, ab_p, αb_p, u0, theta0, V0, Omega0, Vdot0, Omegadot0)
+end
+
+# defines the initial jacobian (for use with ImplicitAD)
+function initial_jacobian!(initial_residual!, x, p, constants)
+
+    # unpack temporary storage for the jacobian
+    @unpack jacob = constants
+
+    # unpack indices, control flags, and parameter function
+    @unpack indices, two_dimensional, force_scaling, pfunc = constants
+    
+    # also unpack (default) parameters and current time
+    @unpack assembly, pcond, dload, pmass, gvec, vb_p, ωb_p, ab_p, αb_p, t = constants
+
+    # also unpack initial conditions
+    @unpack u0, theta0, V0, Omega0, Vdot0, Omegadot0 = constants
+
+    # get new assembly and parameters
+    parameters = pfunc(p, t)
+
+    # overwrite default assembly and parameters (if applicable)
+    assembly = get(parameters, :assembly, assembly)
+    pcond = get(parameters, :prescribed_conditions, pcond)
+    dload = get(parameters, :distributed_loads, dload)
+    pmass = get(parameters, :point_masses, pmass)
+    gvec = SVector{3}(get(parameters, :gravity, gvec))
+    vb_p = SVector{3}(get(parameters, :linear_velocity, vb_p))
+    ωb_p = SVector{3}(get(parameters, :angular_velocity, ωb_p))
+    ab_p = SVector{3}(get(parameters, :linear_acceleration, ab_p))
+    αb_p = SVector{3}(get(parameters, :angular_acceleration, αb_p))
+
+    # overwrite default initial conditions 
+    u0 = get(parameters, :u0, u0)
+    theta0 = get(parameters, :theta0, theta0)
+    V0 = get(parameters, :V0, V0)
+    Omega0 = get(parameters, :Omega0, Omega0)
+    Vdot0 = get(parameters, :Vdot0, Vdot0)
+    Omegadot0 = get(parameters, :Omegadot0, Omegadot0)
+
+    # update acceleration state variable indices
+    update_body_acceleration_indices!(indices, pcond)
+
+    # compute and return the jacobian
+    return initial_system_jacobian!(jacob, x, indices, rate_vars1, rate_vars2, two_dimensional,
+        force_scaling, structural_damping, assembly, pcond, dload, pmass, 
+        gvec, vb_p, ωb_p, ab_p, αb_p, u0, theta0, V0, Omega0, Vdot0, Omegadot0)
+end
+
+# defines the (nonlinear) solver (for use with ImplicitAD)
+function initial_nlsolve!(p, constants)
+
+    # unpack pre-allocated storage and the convergence flag
+    @unpack x0, resid, jacob, converged = constants
+
+    # wrap the residual
+    f!(resid, x) = initial_residual!(resid, x, p, constants)
+
+    # wrap the jacobian
+    j!(jacob, x) = initial_jacobian!(initial_residual!, x, p, (; constants..., jacob))
+
+    # construct temporary storage
+    df = NLsolve.OnceDifferentiable(f!, j!, x0, resid, jacob)
+
+    # unpack nonlinear solver parameters
+    @unpack show_trace, method, linesearch, ftol, iterations = constants
+
+    # solve the system
+    result = NLsolve.nlsolve(df, x0,
+        show_trace=show_trace,
+        linsolve=(x, A, b) -> x .= ImplicitAD.implicit_linear(A, b),
+        method=method,
+        linesearch=linesearch,
+        ftol=ftol,
+        iterations=iterations)
+
+    # update the convergence flag
+    converged[] = result.f_converged
+
+    # return the result
+    return result.zero
+end
+
 """
     time_domain_analysis(assembly, tvec; kwargs...)
 
@@ -1693,6 +1812,17 @@
  - `linearization_state`: Linearization state variables.  Defaults to zeros.
  - `update_linearization`: Flag indicating whether to update the linearization state 
         variables for a linear analysis with the instantaneous state variables.
+
+# Sensitivity Analysis Keyword Arguments
+- `pfunc = (p, t) -> (;)`: Function which returns a named tuple with fields corresponding
+        to updated versions of the arguments `assembly`, `prescribed_conditions`, 
+        `distributed_loads`, `point_masses`, `linear_velocity`, `angular_velocity`, 
+        `linear_acceleration`, `angular_acceleration`, `gravity`, `u0`, `theta0`, `V0`, 
+        `Omega0`, `Vdot0`, and `Omegadot0`. Only fields contained in the resulting named 
+        tuple will be overwritten.
+- `p`: Sensitivity parameters, as defined in conjunction with the keyword argument `pfunc`.  
+        While not necessary, using `pfunc` and `p` to define the arguments to this function
+        allows automatic differentiation sensitivities to be computed more efficiently
 """
 function time_domain_analysis(assembly, tvec; kwargs...)
 
@@ -1740,6 +1870,9 @@
     # linear solver keyword arguments
     linearization_state=nothing,
     update_linearization=false,
+    # sensitivity analysis keyword arguments
+    pfunc = (p, t) -> (;),
+    p = nothing,
     )
 
     # reset state, if specified
@@ -1776,6 +1909,8 @@
             ftol=ftol,
             iterations=iterations,
             linearization_state=linearization_state,
+            pfunc=pfunc,
+            p=p,
             )
     else
         # converged by default
@@ -1810,14 +1945,6 @@
 
         # current time step size
         dt = tvec[it] - tvec[it-1]
-
-        # current parameters
-        pcond = typeof(prescribed_conditions) <: AbstractDict ? prescribed_conditions : prescribed_conditions(tvec[it])
-        dload = typeof(distributed_loads) <: AbstractDict ? distributed_loads : distributed_loads(tvec[it])
-        pmass = typeof(point_masses) <: AbstractDict ? point_masses : point_masses(tvec[it])
-        gvec = typeof(gravity) <: AbstractVector ? SVector{3}(gravity) : SVector{3}(gravity(tvec[it]))
-        vb_p = typeof(linear_velocity) <: AbstractVector ? SVector{3}(linear_velocity) : SVector{3}(linear_velocity(tvec[it]))
-        ωb_p = typeof(angular_velocity) <: AbstractVector ? SVector{3}(angular_velocity) : SVector{3}(angular_velocity(tvec[it]))
 
         # initialization terms for each point
         for ipoint = 1:length(assembly.points)
@@ -1831,18 +1958,35 @@
             Ωdot[ipoint] = 2/dt*Ω + Ωdot[ipoint]
         end
 
-        # define the residual and jacobian functions
-        f! = (r, x) -> newmark_system_residual!(r, x, indices, two_dimensional, force_scaling,
-            structural_damping, assembly, pcond, dload, pmass, gvec, vb_p, ωb_p,
-            udot, θdot, Vdot, Ωdot, dt)
-
-        j! = (K, x) -> newmark_system_jacobian!(K, x, indices, two_dimensional, force_scaling, 
-            structural_damping, assembly, pcond, dload, pmass, gvec, vb_p, ωb_p,
-            udot, θdot, Vdot, Ωdot, dt)
+        # get (default) parameters for this time step
+        pcond = typeof(prescribed_conditions) <: AbstractDict ? prescribed_conditions : prescribed_conditions(t0)
+        dload = typeof(distributed_loads) <: AbstractDict ? distributed_loads : distributed_loads(t0)
+        pmass = typeof(point_masses) <: AbstractDict ? point_masses : point_masses(t0)
+        gvec = typeof(gravity) <: AbstractVector ? SVector{3}(gravity) : SVector{3}(gravity(t0))
+        vb_p = typeof(linear_velocity) <: AbstractVector ? SVector{3}(linear_velocity) : SVector{3}(linear_velocity(t0))
+        ωb_p = typeof(angular_velocity) <: AbstractVector ? SVector{3}(angular_velocity) : SVector{3}(angular_velocity(t0))
+
+        # update acceleration state variable indices
+        update_body_acceleration_indices!(system, pcond)
+
+        # store (constant) parameters for computing residuals and jacobians
+        constants = (; 
+            # store indices, control flags, and parameter function
+            indices, two_dimensional, force_scaling, pfunc, 
+            # also store (default) parameters and current time
+            assembly, pcond, dload, pmass, gvec, vb_p, ωb_p, t,
+            # also store time domain intialization terms (note that these can be dual numbers)
+            udot=udot[ipoint], θdot=θdot[ipoint], Vdot=Vdot[ipoint], Ωdot=Ωdot[ipoint], dt,
+            # also store the initial guess, residual, jacobian, and flag for convergence
+            x0=x, resid=r, jacob=K, converged=Ref(converged),
+            # also store keyword arguments for the nonlinear solver
+            show_trace, method, linesearch, ftol, iterations
+        ) 
 
         # solve for the new set of state variables
         if linear
-            # perform a linear analysis
+
+            # update the linearization state
             if !update_linearization
                 if isnothing(linearization_state)
                     x .= 0
@@ -1850,50 +1994,26 @@
                     x .= linearization_state
                 end
             end
-            f!(r, x)
-            j!(K, x)
-
-<<<<<<< HEAD
+
+            # update the residual
+            resid = newmark_residual!(r, x, p, constants)
+
+            # update the jacobian
+            jacob = newmark_jacobian!(steady_residual!, x, p, constants)
+
             # update the solution vector
-            x .-= ImplicitAD.implicit_linear(K, r)
-
-=======
-            # update the solution vector            
-            x .-= ImplicitAD.implicit_linear(K, r)
->>>>>>> 3fc27692
+            x .-= ImplicitAD.implicit_linear(jacob, resid)
+
+            # update the convergence flag
+            converged = true
+
         else
 
-<<<<<<< HEAD
-            # nonlinear solve
-            solve = x -> begin 
-=======
-            result = NLsolve.nlsolve(df, x,
-                show_trace=show_trace,
-                linsolve=(x, A, b) -> x .= ImplicitAD.implicit_linear(A, b),
-                method=method,
-                linesearch=linesearch,
-                ftol=ftol,
-                iterations=iterations)
->>>>>>> 3fc27692
-
-                # solve the nonlinear function
-                df = NLsolve.OnceDifferentiable(f!, j!, x, r, K)
-
-                result = NLsolve.nlsolve(df, x,
-                    show_trace=show_trace,
-                    method=method,
-                    linesearch=linesearch,
-                    ftol=ftol,
-                    iterations=iterations)
-
-                # update the convergence flag
-                converged = result.f_converged
-
-                return result.zero
-            end
-
-            # update the solution vector
-            x .= ImplicitAD.implicit(solve, f!, x)
+            # update the solution
+            x .= ImplicitAD.implicit(steady_nlsolve!, steady_residual!, p, constants; drdy=steady_jacobian!)
+
+            # update the convergence flag
+            converged = constants.converged[]
 
         end
 
@@ -1928,4 +2048,108 @@
     end
 
     return system, history, converged
+end
+
+# defines the newmark residual (for use with ImplicitAD)
+function newmark_residual!(resid, x, p, constants)
+    
+    # unpack indices, control flags, and parameter function
+    @unpack indices, two_dimensional, force_scaling, pfunc = constants
+    
+    # also unpack (default) parameters and current time
+    @unpack assembly, pcond, dload, pmass, gvec, vb_p, ωb_p, ab_p, αb_p, t = constants
+
+    # also unpack time domain initialization terms
+    @unpack udot, θdot, Vdot, Ωdot, dt = constants
+
+    # get new assembly and parameters
+    parameters = pfunc(p, t)
+
+    # overwrite default assembly and parameters (if applicable)
+    assembly = get(parameters, :assembly, assembly)
+    pcond = get(parameters, :prescribed_conditions, pcond)
+    dload = get(parameters, :distributed_loads, dload)
+    pmass = get(parameters, :point_masses, pmass)
+    gvec = SVector{3}(get(parameters, :gravity, gvec))
+    vb_p = SVector{3}(get(parameters, :linear_velocity, vb_p))
+    ωb_p = SVector{3}(get(parameters, :angular_velocity, ωb_p))
+
+    # update acceleration state variable indices
+    update_body_acceleration_indices!(indices, pcond)
+
+    # compute and return the residual
+    return newmark_system_residual!(resid, x, indices, two_dimensional, force_scaling, 
+        structural_damping, assembly, pcond, dload, pmass, gravity, vb_p, ωb_p,
+        udot, θdot, Vdot, Ωdot, dt)
+end
+
+
+# defines the newmark jacobian (for use with ImplicitAD)
+function newmark_jacobian!(newmark_residual!, x, p, constants)
+
+    # unpack temporary storage for the jacobian
+    @unpack jacob = constants
+
+    # unpack indices, control flags, and parameter function
+    @unpack indices, two_dimensional, force_scaling, pfunc = constants
+    
+    # also unpack (default) parameters and current time
+    @unpack assembly, pcond, dload, pmass, gvec, vb_p, ωb_p, ab_p, αb_p, t = constants
+
+    # also unpack time domain initialization terms
+    @unpack udot, θdot, Vdot, Ωdot, dt = constants
+
+    # get new assembly and parameters
+    parameters = pfunc(p, t)
+
+    # overwrite default assembly and parameters (if applicable)
+    assembly = get(parameters, :assembly, assembly)
+    pcond = get(parameters, :prescribed_conditions, pcond)
+    dload = get(parameters, :distributed_loads, dload)
+    pmass = get(parameters, :point_masses, pmass)
+    gvec = SVector{3}(get(parameters, :gravity, gvec))
+    vb_p = SVector{3}(get(parameters, :linear_velocity, vb_p))
+    ωb_p = SVector{3}(get(parameters, :angular_velocity, ωb_p))
+    
+    # update acceleration state variable indices
+    update_body_acceleration_indices!(indices, pcond)
+
+    # compute and return the jacobian
+    return newmark_system_jacobian!(jacob, x, indices, two_dimensional, force_scaling, 
+        structural_damping, assembly, pcond, dload, pmass, gravity, vb_p, ωb_p,
+        udot, θdot, Vdot, Ωdot, dt)
+end
+
+# defines the (nonlinear) solver (for use with ImplicitAD)
+function newmark_nlsolve!(p, constants)
+
+    # unpack pre-allocated storage and the convergence flag
+    @unpack x0, resid, jacob, converged = constants
+
+    # wrap the residual
+    f!(resid, x) = newmark_residual!(resid, x, p, constants)
+
+    # wrap the jacobian
+    j!(jacob, x) = newmark_jacobian!(newmark_residual!, x, p, (; constants..., jacob))
+
+    # construct temporary storage
+    df = NLsolve.OnceDifferentiable(f!, j!, x0, resid, jacob)
+
+    # unpack nonlinear solver parameters
+    @unpack show_trace, method, linesearch, ftol, iterations = constants
+
+    # solve the system
+    result = NLsolve.nlsolve(df, x0,
+        show_trace=show_trace,
+        linsolve=(x, A, b) -> x .= ImplicitAD.implicit_linear(A, b),
+        method=method,
+        linesearch=linesearch,
+        ftol=ftol,
+        iterations=iterations)
+
+    # update the convergence flag
+    converged[] = result.f_converged
+
+    # return the result
+    return result.zero
 end